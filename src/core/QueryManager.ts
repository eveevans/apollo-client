import {
  NetworkInterface,
  SubscriptionNetworkInterface,
  Request,
} from '../transport/networkInterface';

import {
  Deduplicator,
} from '../transport/Deduplicator';

<<<<<<< HEAD
import { isEqual } from '../util/isEqual';
=======
import forOwn from 'lodash/forOwn';
import isEqual from 'lodash/isEqual';

import {
  ResultTransformer,
  ResultComparator,
  QueryListener,
  ApolloQueryResult,
  FetchType,
  SubscriptionOptions,
} from './types';

import {
  QueryStoreValue,
  NetworkStatus,
} from '../queries/store';
>>>>>>> 08d6dfce

import {
  ApolloStore,
  Store,
  getDataWithOptimisticResults,
  ApolloReducerConfig,
} from '../store';

import {
  checkDocument,
  getQueryDefinition,
  getOperationName,
} from '../queries/getFromAST';

import {
  addTypenameToDocument,
} from '../queries/queryTransform';

import {
  NormalizedCache,
} from '../data/storeUtils';

import {
  createStoreReducer,
} from '../data/resultReducers';

import {
  GraphQLResult,
  Document,
  // TODO REFACTOR: do we still need this??
  // We need to import this here to allow TypeScript to include it in the definition file even
  // though we don't use it. https://github.com/Microsoft/TypeScript/issues/5711
  // We need to disable the linter here because TSLint rightfully complains that this is unused.
  /* tslint:disable */
  SelectionSet,
  /* tslint:enable */
} from 'graphql';

import { print } from 'graphql-tag/printer';

import {
  readQueryFromStore,
  ReadQueryOptions,
} from '../data/readFromStore';

import {
  diffQueryAgainstStore,
} from '../data/readFromStore';

import {
  MutationBehavior,
  MutationQueryReducersMap,
} from '../data/mutationResults';

import {
  QueryScheduler,
} from '../scheduler/scheduler';

import {
  ApolloStateSelector,
} from '../ApolloClient';

import {
  Observer,
  Subscription,
  Observable,
} from '../util/Observable';

import { tryFunctionOrLogError } from '../util/errorHandling';

import {
  isApolloError,
  ApolloError,
} from '../errors/ApolloError';

import { WatchQueryOptions } from './watchQueryOptions';

import { ObservableQuery } from './ObservableQuery';

export class QueryManager {
  public pollingTimers: {[queryId: string]: NodeJS.Timer | any}; //oddity in Typescript
  public scheduler: QueryScheduler;
  public store: ApolloStore;

  private addTypename: boolean;
  private networkInterface: NetworkInterface;
  private deduplicator: Deduplicator;
  private reduxRootSelector: ApolloStateSelector;
  private resultTransformer: ResultTransformer;
  private resultComparator: ResultComparator;
  private reducerConfig: ApolloReducerConfig;
  private queryDeduplication: boolean;

  // TODO REFACTOR collect all operation-related info in one place (e.g. all these maps)
  // this should be combined with ObservableQuery, but that needs to be expanded to support
  // mutations and subscriptions as well.
  private queryListeners: { [queryId: string]: QueryListener[] };
  private queryDocuments: { [queryId: string]: Document };

  private idCounter = 1; // XXX let's not start at zero to avoid pain with bad checks

  // A map going from a requestId to a promise that has not yet been resolved. We use this to keep
  // track of queries that are inflight and reject them in case some
  // destabalizing action occurs (e.g. reset of the Apollo store).
  private fetchQueryPromises: { [requestId: string]: {
    promise: Promise<ApolloQueryResult>;
    resolve: (result: ApolloQueryResult) => void;
    reject: (error: Error) => void;
  } };

  // A map going from queryId to an observer for a query issued by watchQuery. We use
  // these to keep track of queries that are inflight and error on the observers associated
  // with them in case of some destabalizing action (e.g. reset of the Apollo store).
  private observableQueries: { [queryId: string]:  {
    observableQuery: ObservableQuery;
  } };

  // A map going from the name of a query to an observer issued for it by watchQuery. This is
  // generally used to refetches for refetchQueries and to update mutation results through
  // updateQueries.
  private queryIdsByName: { [queryName: string]: string[] };

  constructor({
    networkInterface,
    store,
    reduxRootSelector,
    reducerConfig = { mutationBehaviorReducers: {} },
    resultTransformer,
    resultComparator,
    addTypename = true,
    queryDeduplication = false,
  }: {
    networkInterface: NetworkInterface,
    store: ApolloStore,
    reduxRootSelector: ApolloStateSelector,
    reducerConfig?: ApolloReducerConfig,
    resultTransformer?: ResultTransformer,
    resultComparator?: ResultComparator,
    addTypename?: boolean,
    queryDeduplication?: boolean,
  }) {
    // XXX this might be the place to do introspection for inserting the `id` into the query? or
    // is that the network interface?
    this.networkInterface = networkInterface;
    this.deduplicator = new Deduplicator(networkInterface);
    this.store = store;
    this.reduxRootSelector = reduxRootSelector;
    this.reducerConfig = reducerConfig;
    this.resultTransformer = resultTransformer;
    this.resultComparator = resultComparator;
    this.pollingTimers = {};
    this.queryListeners = {};
    this.queryDocuments = {};
    this.addTypename = addTypename;
    this.queryDeduplication = queryDeduplication;

    this.scheduler = new QueryScheduler({
      queryManager: this,
    });

    this.fetchQueryPromises = {};
    this.observableQueries = {};
    this.queryIdsByName = {};

    // this.store is usually the fake store we get from the Redux middleware API
    // XXX for tests, we sometimes pass in a real Redux store into the QueryManager
    if ((this.store as any)['subscribe']) {
      let currentStoreData: any;
      (this.store as any)['subscribe'](() => {
        let previousStoreData = currentStoreData || {};
        const previousStoreHasData = Object.keys(previousStoreData).length;
        currentStoreData = this.getApolloState();
        if (isEqual(previousStoreData, currentStoreData) && previousStoreHasData) {
          return;
        }
        this.broadcastQueries();
      });
    }
  }

  // Called from middleware
  public broadcastNewStore(store: any) {
    this.broadcastQueries();
  }

  public mutate({
    mutation,
    variables,
    resultBehaviors = [],
    optimisticResponse,
    updateQueries,
    refetchQueries = [],
  }: {
    mutation: Document,
    variables?: Object,
    resultBehaviors?: MutationBehavior[],
    optimisticResponse?: Object,
    updateQueries?: MutationQueryReducersMap,
    refetchQueries?: string[],
  }): Promise<ApolloQueryResult> {
    const mutationId = this.generateQueryId();

    if (this.addTypename) {
      mutation = addTypenameToDocument(mutation);
    }

    checkDocument(mutation);
    const mutationString = print(mutation);
    const request = {
      query: mutation,
      variables,
      operationName: getOperationName(mutation),
    } as Request;

    // Right now the way `updateQueries` feature is implemented relies on using
    // `resultBehaviors`, another feature that accomplishes the same goal but
    // provides more verbose syntax.
    // In the future we want to re-factor this part of code to avoid using
    // `resultBehaviors` so we can remove `resultBehaviors` entirely.
    const updateQueriesResultBehaviors = !optimisticResponse ? [] :
      this.collectResultBehaviorsFromUpdateQueries(updateQueries, { data: optimisticResponse }, true);

    this.queryDocuments[mutationId] = mutation;

    this.store.dispatch({
      type: 'APOLLO_MUTATION_INIT',
      mutationString,
      mutation,
      variables,
      operationName: getOperationName(mutation),
      mutationId,
      optimisticResponse,
      resultBehaviors: [...resultBehaviors, ...updateQueriesResultBehaviors],
      extraReducers: this.getExtraReducers(),
    });

    return new Promise((resolve, reject) => {
      this.networkInterface.query(request)
        .then((result) => {
          if (result.errors) {
            reject(new ApolloError({
              graphQLErrors: result.errors,
            }));
          }

          this.store.dispatch({
            type: 'APOLLO_MUTATION_RESULT',
            result,
            mutationId,
            document: mutation,
            operationName: getOperationName(mutation),
            variables,
            resultBehaviors: [
                ...resultBehaviors,
                ...this.collectResultBehaviorsFromUpdateQueries(updateQueries, result),
            ],
            extraReducers: this.getExtraReducers(),
          });

          refetchQueries.forEach((name) => { this.refetchQueryByName(name); });
          delete this.queryDocuments[mutationId];
          resolve(this.transformResult(<ApolloQueryResult>result));
        })
        .catch((err) => {
          this.store.dispatch({
            type: 'APOLLO_MUTATION_ERROR',
            error: err,
            mutationId,
          });

          delete this.queryDocuments[mutationId];
          reject(new ApolloError({
            networkError: err,
          }));
        });
    });
  }

  // Returns a query listener that will update the given observer based on the
  // results (or lack thereof) for a particular query.
  public queryListenerForObserver(
    queryId: string,
    options: WatchQueryOptions,
    observer: Observer<ApolloQueryResult>,
  ): QueryListener {
    let lastResult: ApolloQueryResult;
    return (queryStoreValue: QueryStoreValue) => {
      // The query store value can be undefined in the event of a store
      // reset.
      if (!queryStoreValue) {
        return;
      }

      const noFetch = this.observableQueries[queryId] ? this.observableQueries[queryId].observableQuery.options.noFetch : options.noFetch;

      const shouldNotifyIfLoading = queryStoreValue.returnPartialData
        || queryStoreValue.previousVariables || noFetch;

      const networkStatusChanged = lastResult && queryStoreValue.networkStatus !== lastResult.networkStatus;

      if (!queryStoreValue.loading ||
          ( networkStatusChanged && options.notifyOnNetworkStatusChange ) ||
          shouldNotifyIfLoading) {
        // XXX Currently, returning errors and data is exclusive because we
        // don't handle partial results

        // If we have either a GraphQL error or a network error, we create
        // an error and tell the observer about it.
        if (queryStoreValue.graphQLErrors || queryStoreValue.networkError) {
          const apolloError = new ApolloError({
            graphQLErrors: queryStoreValue.graphQLErrors,
            networkError: queryStoreValue.networkError,
          });
          if (observer.error) {
            try {
              observer.error(apolloError);
            } catch (e) {
              console.error(`Error in observer.error \n${e.stack}`);
            }
          } else {
            console.error('Unhandled error', apolloError, apolloError.stack);
            if (process.env.NODE_ENV !== 'production') {
              /* tslint:disable-next-line */
              console.info(
                'An unhandled error was thrown because no error handler is registered ' +
                'for the query ' + options.query.loc.source,
              );
            }
          }
        } else {
          try {
            const resultFromStore = {
              data: readQueryFromStore({
                store: this.getDataWithOptimisticResults(),
                query: this.queryDocuments[queryId],
                variables: queryStoreValue.previousVariables || queryStoreValue.variables,
                returnPartialData: options.returnPartialData || noFetch,
                config: this.reducerConfig,
              }),
              loading: queryStoreValue.loading,
              networkStatus: queryStoreValue.networkStatus,
            };

            if (observer.next) {
              if (this.isDifferentResult(lastResult, resultFromStore)) {
                lastResult = resultFromStore;
                try {
                  observer.next(this.transformResult(resultFromStore));
                } catch (e) {
                  console.error(`Error in observer.next \n${e.stack}`);
                }
              }
            }
          } catch (error) {
            if (observer.error) {
              observer.error(new ApolloError({
                networkError: error,
              }));
            }
            return;
          }
        }
      }
    };
  }

  // The shouldSubscribe option is a temporary fix that tells us whether watchQuery was called
  // directly (i.e. through ApolloClient) or through the query method within QueryManager.
  // Currently, the query method uses watchQuery in order to handle non-network errors correctly
  // but we don't want to keep track observables issued for the query method since those aren't
  // supposed to be refetched in the event of a store reset. Once we unify error handling for
  // network errors and non-network errors, the shouldSubscribe option will go away.

  public watchQuery(options: WatchQueryOptions, shouldSubscribe = true): ObservableQuery {
    // Call just to get errors synchronously
    getQueryDefinition(options.query);

    let transformedOptions = { ...options } as WatchQueryOptions;
    if (this.addTypename) {
      transformedOptions.query = addTypenameToDocument(transformedOptions.query);
    }

    let observableQuery = new ObservableQuery({
      scheduler: this.scheduler,
      options: transformedOptions,
      shouldSubscribe: shouldSubscribe,
    });

    return observableQuery;
  }

  public query(options: WatchQueryOptions): Promise<ApolloQueryResult> {
    if (options.returnPartialData) {
      throw new Error('returnPartialData option only supported on watchQuery.');
    }

    if (options.query.kind !== 'Document') {
      throw new Error('You must wrap the query string in a "gql" tag.');
    }

    const requestId = this.idCounter;
    const resPromise = new Promise((resolve, reject) => {
      this.addFetchQueryPromise(requestId, resPromise, resolve, reject);

      return this.watchQuery(options, false).result().then((result) => {
        this.removeFetchQueryPromise(requestId);
        resolve(result);
      }).catch((error) => {
        this.removeFetchQueryPromise(requestId);
        reject(error);
      });
    });

    return resPromise;
  }

  public fetchQuery(queryId: string, options: WatchQueryOptions, fetchType?: FetchType): Promise<ApolloQueryResult> {
    const {
      variables = {},
      forceFetch = false,
      returnPartialData = false,
      noFetch = false,
      metadata = null,
    } = options;

    const {
      queryDoc,
    } = this.transformQueryDocument(options);

    const queryString = print(queryDoc);

    let storeResult: any;
    let needToFetch: boolean = forceFetch;

    // If this is not a force fetch, we want to diff the query against the
    // store before we fetch it from the network interface.
    if (!forceFetch) {
      const { isMissing, result } = diffQueryAgainstStore({
        query: queryDoc,
        store: this.reduxRootSelector(this.store.getState()).data,
        returnPartialData: true,
        variables,
        config: this.reducerConfig,
      });

      // If we're in here, only fetch if we have missing fields
      needToFetch = isMissing;

      storeResult = result;
    }

    const requestId = this.generateRequestId();
    const shouldFetch = needToFetch && !noFetch;

    // Initialize query in store with unique requestId
    this.queryDocuments[queryId] = queryDoc;
    this.store.dispatch({
      type: 'APOLLO_QUERY_INIT',
      queryString,
      document: queryDoc,
      variables,
      forceFetch,
      returnPartialData: returnPartialData || noFetch,
      queryId,
      requestId,
      // we store the old variables in order to trigger "loading new variables"
      // state if we know we will go to the server
      storePreviousVariables: shouldFetch,
      isPoll: fetchType === FetchType.poll,
      isRefetch: fetchType === FetchType.refetch,
      metadata,
    });

    // If there is no part of the query we need to fetch from the server (or,
    // noFetch is turned on), we just write the store result as the final result.
    if (!shouldFetch || returnPartialData) {
      this.store.dispatch({
        type: 'APOLLO_QUERY_RESULT_CLIENT',
        result: { data: storeResult },
        variables,
        document: queryDoc,
        complete: !shouldFetch,
        queryId,
        requestId,
      });
    }

    if (shouldFetch) {
      return this.fetchRequest({
        requestId,
        queryId,
        document: queryDoc,
        options,
      });
    }

    // If we have no query to send to the server, we should return the result
    // found within the store.
    return Promise.resolve({ data: storeResult });
  }

  public generateQueryId() {
    const queryId = this.idCounter.toString();
    this.idCounter++;
    return queryId;
  }

  public stopQueryInStore(queryId: string) {
    this.store.dispatch({
      type: 'APOLLO_QUERY_STOP',
      queryId,
    });
  };

  public getApolloState(): Store {
    return this.reduxRootSelector(this.store.getState());
  }

  public selectApolloState(store: any) {
    return this.reduxRootSelector(store.getState());
  }

  public getInitialState(): { data: Object } {
    return { data: this.getApolloState().data };
  }

  public getDataWithOptimisticResults(): NormalizedCache {
    return getDataWithOptimisticResults(this.getApolloState());
  }

  public addQueryListener(queryId: string, listener: QueryListener) {
    this.queryListeners[queryId] = this.queryListeners[queryId] || [];
    this.queryListeners[queryId].push(listener);
  }

  // Adds a promise to this.fetchQueryPromises for a given request ID.
  public addFetchQueryPromise(requestId: number, promise: Promise<ApolloQueryResult>,
    resolve: (result: ApolloQueryResult) => void,
    reject: (error: Error) => void) {
    this.fetchQueryPromises[requestId.toString()] = { promise, resolve, reject };
  }

  // Removes the promise in this.fetchQueryPromises for a particular request ID.
  public removeFetchQueryPromise(requestId: number) {
    delete this.fetchQueryPromises[requestId.toString()];
  }

  // Adds an ObservableQuery to this.observableQueries and to this.observableQueriesByName.
  public addObservableQuery(queryId: string, observableQuery: ObservableQuery) {
    this.observableQueries[queryId] = { observableQuery };

    // Insert the ObservableQuery into this.observableQueriesByName if the query has a name
    const queryDef = getQueryDefinition(observableQuery.options.query);
    if (queryDef.name && queryDef.name.value) {
      const queryName = queryDef.name.value;

      // XXX we may we want to warn the user about query name conflicts in the future
      this.queryIdsByName[queryName] = this.queryIdsByName[queryName] || [];
      this.queryIdsByName[queryName].push(observableQuery.queryId);
    }
  }

  public removeObservableQuery(queryId: string) {
    const observableQuery = this.observableQueries[queryId].observableQuery;
    const definition = getQueryDefinition(observableQuery.options.query);
    const queryName = definition.name ? definition.name.value : null;
    delete this.observableQueries[queryId];
    if (queryName) {
      this.queryIdsByName[queryName] = this.queryIdsByName[queryName].filter((val) => {
        return !(observableQuery.queryId === val);
      });
    }
  }

  public resetStore(): void {
    // Before we have sent the reset action to the store,
    // we can no longer rely on the results returned by in-flight
    // requests since these may depend on values that previously existed
    // in the data portion of the store. So, we cancel the promises and observers
    // that we have issued so far and not yet resolved (in the case of
    // queries).
    Object.keys(this.fetchQueryPromises).forEach((key) => {
      const { reject } = this.fetchQueryPromises[key];
      reject(new Error('Store reset while query was in flight.'));
    });

    this.store.dispatch({
      type: 'APOLLO_STORE_RESET',
      observableQueryIds: Object.keys(this.observableQueries),
    });

    // Similarly, we have to have to refetch each of the queries currently being
    // observed. We refetch instead of error'ing on these since the assumption is that
    // resetting the store doesn't eliminate the need for the queries currently being
    // watched. If there is an existing query in flight when the store is reset,
    // the promise for it will be rejected and its results will not be written to the
    // store.
    Object.keys(this.observableQueries).forEach((queryId) => {
      const storeQuery = this.reduxRootSelector(this.store.getState()).queries[queryId];

      if (!this.observableQueries[queryId].observableQuery.options.noFetch) {
        this.observableQueries[queryId].observableQuery.refetch();
      }
    });
  }

  public startQuery(queryId: string, options: WatchQueryOptions, listener: QueryListener) {
    this.addQueryListener(queryId, listener);

    this.fetchQuery(queryId, options)
    // `fetchQuery` returns a Promise. In case of a failure it should be caucht or else the
    // console will show an `Uncaught (in promise)` message. Ignore the error for now.
    .catch((error: Error) => undefined);

    return queryId;
  }

  public startGraphQLSubscription(
    options: SubscriptionOptions,
  ): Observable<any> {
    const {
      document,
      variables,
    } = options;
    let transformedDoc = document;
    // Apply the query transformer if one has been provided.
    if (this.addTypename) {
      transformedDoc = addTypenameToDocument(transformedDoc);
    }
    const request: Request = {
      query: transformedDoc,
      variables,
      operationName: getOperationName(transformedDoc),
    };

    let subId: number;
    let observers: Observer<any>[] = [];

    return new Observable((observer) => {
      observers.push(observer);

      // TODO REFACTOR: the result here is not a normal GraphQL result.

      // If this is the first observer, actually initiate the network subscription
      if (observers.length === 1) {
        const handler = (error: Error, result: any) => {
          if (error) {
            observers.forEach((obs) => {
              obs.error(error);
            });
          } else {
            this.store.dispatch({
              type: 'APOLLO_SUBSCRIPTION_RESULT',
              document: transformedDoc,
              operationName: getOperationName(transformedDoc),
              result: { data: result },
              variables,
              subscriptionId: subId,
              extraReducers: this.getExtraReducers(),
            });
            // It's slightly awkward that the data for subscriptions doesn't come from the store.
            observers.forEach((obs) => {
              obs.next(result);
            });
          }
        };

        // QueryManager sets up the handler so the query can be transformed. Alternatively,
        // pass in the transformer to the ObservableQuery.
        subId = (this.networkInterface as SubscriptionNetworkInterface).subscribe(
          request, handler);
      }

      return {
        unsubscribe: () => {
          observers = observers.filter((obs) => obs !== observer);

          // If we removed the last observer, tear down the network subscription
          if (observers.length === 0) {
            (this.networkInterface as SubscriptionNetworkInterface).unsubscribe(subId);
          }
        },
        // Used in tests...
        _networkSubscriptionId: subId,
      } as Subscription;
    });
  };

  public stopQuery(queryId: string) {
    // XXX in the future if we should cancel the request
    // so that it never tries to return data
    delete this.queryListeners[queryId];
    delete this.queryDocuments[queryId];
    this.stopQueryInStore(queryId);
  }

  public getCurrentQueryResult(observableQuery: ObservableQuery, isOptimistic = false) {
    const {
      variables,
      document } = this.getQueryParts(observableQuery);

    const queryOptions = observableQuery.options;
    const readOptions: ReadQueryOptions = {
      // In case of an optimistic change, apply reducer on top of the
      // results including previous optimistic updates. Otherwise, apply it
      // on top of the real data only.
      store: isOptimistic ? this.getDataWithOptimisticResults() : this.getApolloState().data,
      query: document,
      variables,
      returnPartialData: false,
      config: this.reducerConfig,
    };

    try {
      // first try reading the full result from the store
      const data = readQueryFromStore(readOptions);
      return { data, partial: false };
    } catch (e) {
      // next, try reading partial results, if we want them
      if (queryOptions.returnPartialData || queryOptions.noFetch) {
        try {
          readOptions.returnPartialData = true;
          const data = readQueryFromStore(readOptions);
          return { data, partial: true };
        } catch (e) {
          // fall through
        }
      }

      return { data: {}, partial: true };
    }
  }

  public getQueryWithPreviousResult(queryIdOrObservable: string | ObservableQuery, isOptimistic = false) {
    let observableQuery: ObservableQuery;
    if (typeof queryIdOrObservable === 'string') {
      if (!this.observableQueries[queryIdOrObservable]) {
        throw new Error(`ObservableQuery with this id doesn't exist: ${queryIdOrObservable}`);
      }

      observableQuery = this.observableQueries[queryIdOrObservable].observableQuery;
    } else {
      observableQuery = queryIdOrObservable;
    }

    const {
      variables,
      document } = this.getQueryParts(observableQuery);

    const { data } = this.getCurrentQueryResult(observableQuery, isOptimistic);

    return {
      previousResult: data,
      variables,
      document,
    };
  }

  // Give the result transformer a chance to observe or modify result data before it is passed on.
  public transformResult(result: ApolloQueryResult): ApolloQueryResult {
    if (!this.resultTransformer) {
      return result;
    } else {
      return this.resultTransformer(result);
    }
  }

  // XXX: I think we just store this on the observable query at creation time
  // TODO LATER: rename this function. Its main role is to apply the transform, nothing else!
  private getQueryParts(observableQuery: ObservableQuery) {
    const queryOptions = observableQuery.options;

    let transformedDoc = observableQuery.options.query;

    if (this.addTypename) {
      // TODO XXX: do we need to make a copy of the document before transforming it?
      transformedDoc = addTypenameToDocument(transformedDoc);
    }

    return {
      variables: queryOptions.variables,
      document: transformedDoc,
    };
  }

  private collectResultBehaviorsFromUpdateQueries(
    updateQueries: MutationQueryReducersMap,
    mutationResult: Object,
    isOptimistic = false,
  ): MutationBehavior[] {
    if (!updateQueries) {
      return [];
    }
    const resultBehaviors: any[] = [];

    Object.keys(updateQueries).forEach((queryName) => {
      const reducer = updateQueries[queryName];
      const queryIds = this.queryIdsByName[queryName];
      if (!queryIds) {
        // XXX should throw an error?
        return;
      }

      queryIds.forEach((queryId) => {
        const {
          previousResult,
          variables,
          document,
        } = this.getQueryWithPreviousResult(queryId, isOptimistic);

        const newResult = tryFunctionOrLogError(() => reducer(
          previousResult, {
            mutationResult,
            queryName,
            queryVariables: variables,
          }));

        if (newResult) {
          resultBehaviors.push({
            type: 'QUERY_RESULT',
            newResult,
            variables,
            document,
          });
        }
      });
    });

    return resultBehaviors;
  }

  // Takes a set of WatchQueryOptions and transforms the query document
  // accordingly. Specifically, it applies the queryTransformer (if there is one defined)
  private transformQueryDocument(options: WatchQueryOptions): {
    queryDoc: Document,
  } {
    let queryDoc = options.query;

    // Apply the query transformer if one has been provided
    if (this.addTypename) {
      queryDoc = addTypenameToDocument(queryDoc);
    }

    return {
      queryDoc,
    };
  }

  private getExtraReducers() {
    return  Object.keys(this.observableQueries).map( obsQueryId => {
      const queryOptions = this.observableQueries[obsQueryId].observableQuery.options;
      if (queryOptions.reducer) {
        return createStoreReducer(
          queryOptions.reducer,
          queryOptions.query,
          queryOptions.variables,
          this.reducerConfig,
          );
      }
      return null;
    }).filter( reducer => reducer !== null );
  }

  // Takes a request id, query id, a query document and information associated with the query
  // and send it to the network interface. Returns
  // a promise for the result associated with that request.
  private fetchRequest({
    requestId,
    queryId,
    document,
    options,
  }: {
    requestId: number,
    queryId: string,
    document: Document,
    options: WatchQueryOptions,
  }): Promise<GraphQLResult> {
    const {
      variables,
      noFetch,
      returnPartialData,
    } = options;
    const request: Request = {
      query: document,
      variables,
      operationName: getOperationName(document),
    };

    const retPromise = new Promise<ApolloQueryResult>((resolve, reject) => {
      this.addFetchQueryPromise(requestId, retPromise, resolve, reject);

      this.deduplicator.query(request, this.queryDeduplication)
        .then((result: GraphQLResult) => {

          const extraReducers = this.getExtraReducers();

          // XXX handle multiple ApolloQueryResults
          this.store.dispatch({
            type: 'APOLLO_QUERY_RESULT',
            document,
            operationName: getOperationName(document),
            result,
            queryId,
            requestId,
            extraReducers,
          });

          this.removeFetchQueryPromise(requestId);

          // XXX this duplicates some logic in the store about identifying errors
          if (result.errors) {
            throw new ApolloError({
              graphQLErrors: result.errors,
            });
          }

          return result;
        }).then(() => {

          let resultFromStore: any;
          try {
            // ensure result is combined with data already in store
            // this will throw an error if there are missing fields in
            // the results if returnPartialData is false.
            resultFromStore = readQueryFromStore({
              store: this.getApolloState().data,
              variables,
              returnPartialData: returnPartialData || noFetch,
              query: document,
              config: this.reducerConfig,
            });
            // ensure multiple errors don't get thrown
            /* tslint:disable */
          } catch (e) {}
          /* tslint:enable */

          const {reducerError} = this.getApolloState();
          if (!resultFromStore && reducerError) {
            return Promise.reject(reducerError);
          }

          // return a chainable promise
          this.removeFetchQueryPromise(requestId);
          resolve({ data: resultFromStore, loading: false, networkStatus: NetworkStatus.ready });
          return null;
        }).catch((error: Error) => {
          // This is for the benefit of `refetch` promises, which currently don't get their errors
          // through the store like watchQuery observers do
          if (isApolloError(error)) {
            reject(error);
          } else {
            this.store.dispatch({
              type: 'APOLLO_QUERY_ERROR',
              error,
              queryId,
              requestId,
            });

            this.removeFetchQueryPromise(requestId);

            reject(new ApolloError({
              networkError: error,
            }));
          }
        });
    });

    return retPromise;
  }

  // Refetches a query given that query's name. Refetches
  // all ObservableQuery instances associated with the query name.
  private refetchQueryByName(queryName: string) {
    const refetchedQueries = this.queryIdsByName[queryName];
    // Warn if the query named does not exist (misnamed, or merely not yet fetched)
    if (refetchedQueries === undefined) {
      console.warn(`Warning: unknown query with name ${queryName} asked to refetch`);
    } else {
      refetchedQueries.forEach((queryId) => {
        this.observableQueries[queryId].observableQuery.refetch();
      });
    }
  }

  // check to see if two results are the same, given our resultComparator
  private isDifferentResult(lastResult: ApolloQueryResult, newResult: ApolloQueryResult): boolean {
    const comparator = this.resultComparator || isEqual;
    return !comparator(lastResult, newResult);
  }

  private broadcastQueries() {
    const queries = this.getApolloState().queries;
    Object.keys(this.queryListeners).forEach((queryId: string) => {
      const listeners = this.queryListeners[queryId];
      // XXX due to an unknown race condition listeners can sometimes be undefined here.
      // this prevents a crash but doesn't solve the root cause
      // see: https://github.com/apollostack/apollo-client/issues/833
      if (listeners) {
        listeners.forEach((listener: QueryListener) => {
          // it's possible for the listener to be undefined if the query is being stopped
          // See here for more detail: https://github.com/apollostack/apollo-client/issues/231
          if (listener) {
            const queryStoreValue = queries[queryId];
            listener(queryStoreValue);
          }
        });
      }
    });
  }

  private generateRequestId() {
    const requestId = this.idCounter;
    this.idCounter++;
    return requestId;
  }
}<|MERGE_RESOLUTION|>--- conflicted
+++ resolved
@@ -8,11 +8,7 @@
   Deduplicator,
 } from '../transport/Deduplicator';
 
-<<<<<<< HEAD
 import { isEqual } from '../util/isEqual';
-=======
-import forOwn from 'lodash/forOwn';
-import isEqual from 'lodash/isEqual';
 
 import {
   ResultTransformer,
@@ -27,7 +23,6 @@
   QueryStoreValue,
   NetworkStatus,
 } from '../queries/store';
->>>>>>> 08d6dfce
 
 import {
   ApolloStore,
