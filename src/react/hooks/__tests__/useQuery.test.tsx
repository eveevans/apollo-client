import React, { Fragment } from 'react';
import { DocumentNode, GraphQLError } from 'graphql';
import gql from 'graphql-tag';
import { act } from 'react-dom/test-utils';
import { render, waitFor } from '@testing-library/react';
import { renderHook } from '@testing-library/react-hooks';
import {
  ApolloClient,
  ApolloError,
  NetworkStatus,
  TypedDocumentNode,
  WatchQueryFetchPolicy,
} from '../../../core';
import { InMemoryCache } from '../../../cache';
import { ApolloProvider } from '../../context';
import { Observable, Reference, concatPagination } from '../../../utilities';
import { ApolloLink } from '../../../link/core';
import { itAsync, MockLink, MockedProvider, mockSingleLink } from '../../../testing';
import { useQuery } from '../useQuery';
import { useMutation } from '../useMutation';

describe('useQuery Hook', () => {
  describe('General use', () => {
    it('should handle a simple query', async () => {
      const query = gql`{ hello }`;
      const mocks = [
        {
          request: { query },
          result: { data: { hello: "world" } },
        },
      ];

      const wrapper = ({ children }: any) => (
        <MockedProvider mocks={mocks}>{children}</MockedProvider>
      );

      const { result, waitForNextUpdate } = renderHook(
        () => useQuery(query),
        { wrapper },
      );

      expect(result.current.loading).toBe(true);
      expect(result.current.data).toBe(undefined);
      await waitForNextUpdate();
      expect(result.current.loading).toBe(false);
      expect(result.current.data).toEqual({ hello: "world" });
    });

    it('should read and write results from the cache', async () => {
      const query = gql`{ hello }`;
      const mocks = [
        {
          request: { query },
          result: { data: { hello: "world" } },
        },
      ];

      const cache = new InMemoryCache();
      const wrapper = ({ children }: any) => (
        <MockedProvider mocks={mocks} cache={cache}>{children}</MockedProvider>
      );

      const { result, rerender, waitForNextUpdate } = renderHook(
        () => useQuery(query),
        { wrapper }
      );
      expect(result.current.loading).toBe(true);
      expect(result.current.data).toBe(undefined);

      await waitForNextUpdate();
      expect(result.current.loading).toBe(false);
      expect(result.current.data).toEqual({ hello: "world" });

      rerender();
      expect(result.current.loading).toBe(false);
      expect(result.current.data).toEqual({ hello: "world" });
    });

    it('should preserve functions between renders', async () => {
      const query = gql`{ hello }`;
      const mocks = [
        {
          request: { query },
          result: { data: { hello: "world" } },
        },
      ];

      const cache = new InMemoryCache();
      const wrapper = ({ children }: any) => (
        <MockedProvider mocks={mocks} cache={cache}>{children}</MockedProvider>
      );

      const { result, waitForNextUpdate } = renderHook(
        () => useQuery(query),
        { wrapper },
      );
      expect(result.current.loading).toBe(true);
      const {
        refetch,
        fetchMore,
        startPolling,
        stopPolling,
        subscribeToMore,
      } = result.current;
      await waitForNextUpdate();
      expect(result.current.loading).toBe(false);
      expect(refetch).toBe(result.current.refetch);
      expect(fetchMore).toBe(result.current.fetchMore);
      expect(startPolling).toBe(result.current.startPolling);
      expect(stopPolling).toBe(result.current.stopPolling);
      expect(subscribeToMore).toBe(result.current.subscribeToMore);
    });

    it('should set called to true by default', async () => {
      const query = gql`{ hello }`;
      const mocks = [
        {
          request: { query },
          result: { data: { hello: "world" } },
        },
      ];

      const cache = new InMemoryCache();
      const wrapper = ({ children }: any) => (
        <MockedProvider mocks={mocks} cache={cache}>{children}</MockedProvider>
      );

      const { result, unmount } = renderHook(
        () => useQuery(query),
        { wrapper },
      );

      expect(result.current.called).toBe(true);
      unmount();
    });

    it('should work with variables', async () => {
      const query = gql`
        query ($id: Int) {
          hello(id: $id)
        }
      `;

      const mocks = [
        {
          request: { query, variables: { id: 1 } },
          result: { data: { hello: "world 1" } },
        },
        {
          request: { query, variables: { id: 2 } },
          result: { data: { hello: "world 2" } },
        },
      ];

      const cache = new InMemoryCache();
      const wrapper = ({ children }: any) => (
        <MockedProvider mocks={mocks} cache={cache}>{children}</MockedProvider>
      );

      const { result, rerender, waitForNextUpdate } = renderHook(
        ({ id }) => useQuery(query, { variables: { id } }),
        { wrapper, initialProps: { id: 1 } },
      );
      expect(result.current.loading).toBe(true);
      expect(result.current.data).toBe(undefined);

      await waitForNextUpdate();
      expect(result.current.loading).toBe(false);
      expect(result.current.data).toEqual({ hello: "world 1" });

      rerender({ id: 2 });
      expect(result.current.loading).toBe(true);
      expect(result.current.data).toBe(undefined);

      await waitForNextUpdate();
      expect(result.current.loading).toBe(false);
      expect(result.current.data).toEqual({ hello: "world 2" });
    });

    it('should return the same results for the same variables', async () => {
      const query = gql`
        query ($id: Int) {
          hello(id: $id)
        }
      `;

      const mocks = [
        {
          request: { query, variables: { id: 1 } },
          result: { data: { hello: "world 1" } },
        },
        {
          request: { query, variables: { id: 2 } },
          result: { data: { hello: "world 2" } },
        },
      ];

      const cache = new InMemoryCache();
      const wrapper = ({ children }: any) => (
        <MockedProvider mocks={mocks} cache={cache}>{children}</MockedProvider>
      );

      const { result, rerender, waitForNextUpdate } = renderHook(
        ({ id }) => useQuery(query, { variables: { id } }),
        { wrapper, initialProps: { id: 1 } },
      );

      expect(result.current.loading).toBe(true);
      expect(result.current.data).toBe(undefined);
      await waitForNextUpdate();
      expect(result.current.loading).toBe(false);
      expect(result.current.data).toEqual({ hello: "world 1" });

      rerender({ id: 2 });
      expect(result.current.loading).toBe(true);
      expect(result.current.data).toBe(undefined);
      await waitForNextUpdate();
      expect(result.current.loading).toBe(false);
      expect(result.current.data).toEqual({ hello: "world 2" });

      rerender({ id: 2 });
      expect(result.current.loading).toBe(false);
      expect(result.current.data).toEqual({ hello: "world 2" });
    });

    it('should work with variables 2', async () => {
      const query = gql`
        query ($name: String) {
          names(name: $name)
        }
      `;

      const mocks = [
        {
          request: { query, variables: { name: "" } },
          result: { data: { names: ["Alice", "Bob", "Eve"] } },
        },
        {
          request: { query, variables: { name: "z" } },
          result: { data: { names: [] } },
        },
        {
          request: { query, variables: { name: "zz" } },
          result: { data: { names: [] } },
        },
      ];

      const cache = new InMemoryCache();
      const wrapper = ({ children }: any) => (
        <MockedProvider mocks={mocks} cache={cache}>{children}</MockedProvider>
      );

      const { result, rerender, waitForNextUpdate } = renderHook(
        ({ name }) => useQuery(query, { variables: { name } }),
        { wrapper, initialProps: { name: "" } },
      );

      expect(result.current.loading).toBe(true);
      expect(result.current.data).toBe(undefined);
      await waitForNextUpdate();
      expect(result.current.loading).toBe(false);
      expect(result.current.data).toEqual({ names: ["Alice", "Bob", "Eve"] });

      rerender({ name: 'z' });
      expect(result.current.loading).toBe(true);
      expect(result.current.data).toBe(undefined);

      await waitForNextUpdate();
      expect(result.current.loading).toBe(false);
      expect(result.current.data).toEqual({ names: [] });

      rerender({ name: 'zz' });
      expect(result.current.loading).toBe(true);
      expect(result.current.data).toBe(undefined);

      await waitForNextUpdate();
      expect(result.current.loading).toBe(false);
      expect(result.current.data).toEqual({ names: [] });
    });

    // An unsuccessful attempt to reproduce https://github.com/apollographql/apollo-client/issues/9135.
    it('should not return stale variables when stored in state', async () => {
      const query = gql`
        query myQuery($name: String) {
          hello(name: $name)
        }
      `;

      const mutation = gql`
        mutation myMutation($name: String) {
          updateName(name: $name)
        }
      `;

      const mocks = [
        {
          request: { query, variables: { name: "world 1" } },
          result: { data: { hello: "world 1" } },
        },
        {
          request: { query: mutation, variables: { name: "world 2" } },
          result: { data: { updateName: true } },
        },
        {
          request: { query, variables: { name: "world 2" } },
          result: { data: { hello: "world 2" } },
        },
      ];

      const cache = new InMemoryCache();
      let setName: any;
      const { result, waitForNextUpdate } = renderHook(
        () => {
          const [name, setName1] = React.useState("world 1");
          setName = setName1;
          return [
            useQuery(query, { variables: { name }}),
            useMutation(mutation, {
              update(cache, { data }) {
                cache.writeQuery({
                  query,
                  data: { hello: data.updateGreeting },
                });
              },
            }),
          ] as const;
        },
        {
          wrapper: ({ children }) => (
            <MockedProvider mocks={mocks} cache={cache}>
              {children}
            </MockedProvider>
          ),
        },
      );

      expect(result.current[0].loading).toBe(true);
      expect(result.current[0].data).toBe(undefined);
      expect(result.current[0].variables).toEqual({ name: "world 1" });
      await waitForNextUpdate();

      expect(result.current[0].loading).toBe(false);
      expect(result.current[0].data).toEqual({ hello: "world 1" });
      expect(result.current[0].variables).toEqual({ name: "world 1" });

      const mutate = result.current[1][0];
      act(() => {
        mutate({ variables: { name: "world 2" } });
        setName("world 2");
      });

      expect(result.current[0].loading).toBe(true);
      expect(result.current[0].data).toBe(undefined);
      expect(result.current[0].variables).toEqual({ name: "world 2" });
      await waitForNextUpdate();

      expect(result.current[0].loading).toBe(false);
      expect(result.current[0].data).toEqual({ hello: "world 2" });
      expect(result.current[0].variables).toEqual({ name: "world 2" });
    });

    // TODO: Rewrite this test
    itAsync('should not error when forcing an update with React >= 16.13.0', (resolve, reject) => {
      const CAR_QUERY: DocumentNode = gql`
        query {
          cars {
            make
            model
            vin
          }
        }
      `;

      const CAR_RESULT_DATA = {
        cars: [
          {
            make: 'Audi',
            model: 'RS8',
            vin: 'DOLLADOLLABILL',
            __typename: 'Car'
          }
        ]
      };
      let wasUpdateErrorLogged = false;
      const consoleError = console.error;
      console.error = (msg: string) => {
        console.log(msg);
        wasUpdateErrorLogged = msg.indexOf('Cannot update a component') > -1;
      };

      const CAR_MOCKS = [1, 2, 3, 4, 5, 6].map(something => ({
        request: {
          query: CAR_QUERY,
          variables: { something }
        },
        result: { data: CAR_RESULT_DATA },
      }));

      let renderCount = 0;

      const InnerComponent = ({ something }: any) => {
        const { loading, data } = useQuery(CAR_QUERY, {
          fetchPolicy: 'network-only',
          variables: { something }
        });
        renderCount += 1;
        if (loading) return null;
        expect(wasUpdateErrorLogged).toBeFalsy();
        expect(data).toEqual(CAR_RESULT_DATA);
        return null;
      };

      function WrapperComponent({ something }: any) {
        const { loading } = useQuery(CAR_QUERY, {
          variables: { something }
        });
        return loading ? null : <InnerComponent something={something + 1} />;
      }

      render(
        <MockedProvider link={new MockLink(CAR_MOCKS).setOnError(reject)}>
          <Fragment>
            <WrapperComponent something={1} />
            <WrapperComponent something={3} />
            <WrapperComponent something={5} />
          </Fragment>
        </MockedProvider>
      );

      waitFor(() => {
        expect(renderCount).toBe(6);
      }).finally(() => {
        console.error = consoleError;
      }).then(resolve, reject);
    });

    it('should tear down the query on unmount', async () => {
      const query = gql`{ hello }`;
      const client = new ApolloClient({
        link: new ApolloLink(() => Observable.of({ data: { hello: 'world' } })),
        cache: new InMemoryCache(),
      });

      const wrapper = ({ children }: any) => (
        <ApolloProvider client={client}>
          {children}
        </ApolloProvider>
      );

      const { unmount } = renderHook(
        () => useQuery(query),
        { wrapper },
      );

      expect(client.getObservableQueries().size).toBe(1);
      unmount();
      expect(client.getObservableQueries().size).toBe(0);
    });

    it('should work with ssr: false', async () => {
      const query = gql`{ hello }`;
      const mocks = [
        {
          request: { query },
          result: { data: { hello: "world" } },
        },
      ];

      const { result, waitForNextUpdate } = renderHook(
        () => useQuery(query, { ssr: false }),
        {
          wrapper: ({ children }) => (
            <MockedProvider mocks={mocks}>{children}</MockedProvider>
          ),
        },
      );

      expect(result.current.loading).toBe(true);
      expect(result.current.data).toBe(undefined);
      await waitForNextUpdate();
      expect(result.current.loading).toBe(false);
      expect(result.current.data).toEqual({ hello: "world" });
    });

    it('should keep `no-cache` results when the tree is re-rendered', async () => {
      const query1 = gql`
        query people {
          allPeople(first: 1) {
            people {
              name
            }
          }
        }
      `;

      const query2 = gql`
        query Things {
          allThings {
            thing {
              description
            }
          }
        }
      `;

      const allPeopleData = {
        allPeople: { people: [{ name: 'Luke Skywalker' }] },
      };

      const allThingsData = {
        allThings: {
          thing: [{ description: 'Thing 1' }, { description: 'Thing 2' }],
        },
      };

      const link = mockSingleLink(
        {
          request: { query: query1 },
          result: { data: allPeopleData },
        },
        {
          request: { query: query2 },
          result: { data: allThingsData },
          delay: 50,
        },
      );

      const client = new ApolloClient({
        link,
        cache: new InMemoryCache(),
      });

      const { result, rerender, waitForNextUpdate } = renderHook(
        () => [
          useQuery(query1, { fetchPolicy: "no-cache" }),
          useQuery(query2),
        ],
        {
          wrapper: ({ children }) => (
            <ApolloProvider client={client}>
              {children}
            </ApolloProvider>
          ),
        },
      );

      expect(result.current[0].loading).toBe(true);
      expect(result.current[0].data).toBe(undefined);
      expect(result.current[1].loading).toBe(true);
      expect(result.current[1].data).toBe(undefined);

      await waitForNextUpdate();
      expect(result.current[0].loading).toBe(false);
      expect(result.current[0].data).toEqual(allPeopleData);
      expect(result.current[1].loading).toBe(true);
      expect(result.current[1].data).toBe(undefined);

      await waitForNextUpdate();
      expect(result.current[0].loading).toBe(false);
      expect(result.current[0].data).toEqual(allPeopleData);
      expect(result.current[1].loading).toBe(false);
      expect(result.current[1].data).toEqual(allThingsData);

      rerender();
      expect(result.current[0].loading).toBe(false);
      expect(result.current[0].data).toEqual(allPeopleData);
      expect(result.current[1].loading).toBe(false);
      expect(result.current[1].data).toEqual(allThingsData);
    });

    it('changing queries', async () => {
      const query1 = gql`query { hello }`;
      const query2 = gql`query { hello, name }`;
      const mocks = [
        {
          request: { query: query1 },
          result: { data: { hello: "world" } },
        },
        {
          request: { query: query2 },
          result: { data: { hello: "world", name: "world" } },
        },
      ];

      const cache = new InMemoryCache();
      const { result, rerender, waitForNextUpdate } = renderHook(
        ({ query }) => useQuery(query, { pollInterval: 10 }),
        {
          wrapper: ({ children }) => (
            <MockedProvider mocks={mocks} cache={cache}>
              {children}
            </MockedProvider>
          ),
          initialProps: { query: query1 },
        },
      );

      expect(result.current.loading).toBe(true);
      rerender({ query: query2 });
      expect(result.current.loading).toBe(true);

      await waitForNextUpdate();
      expect(result.current.loading).toBe(false);
      expect(result.current.data).toEqual(mocks[1].result.data);
    });

    it('`cache-and-network` fetch policy', async () => {
      const query = gql`{ hello }`;

      const cache = new InMemoryCache();
      const link = mockSingleLink(
        {
          request: { query },
          result: { data: { hello: 'from link' } },
          delay: 20,
        },
      );

      const client = new ApolloClient({
        link,
        cache,
      });

      cache.writeQuery({ query, data: { hello: 'from cache' }});

      const { result, waitForNextUpdate } = renderHook(
        () => useQuery(query, { fetchPolicy: 'cache-and-network' }),
        {
          wrapper: ({ children }) => (
            <ApolloProvider client={client}>
              {children}
            </ApolloProvider>
          ),
        },
      );

      // TODO: FIXME
      expect(result.current.loading).toBe(true);
      expect(result.current.data).toEqual({ hello: 'from cache' });

      await waitForNextUpdate();
      expect(result.current.loading).toBe(false);
      expect(result.current.data).toEqual({ hello: 'from link' });
    });

    it('should not use the cache when using `network-only`', async () => {
      const query = gql`{ hello }`;
      const mocks = [
        {
          request: { query },
          result: { data: { hello: 'from link' } },
        },
      ];

      const cache = new InMemoryCache();
      cache.writeQuery({
        query,
        data: { hello: 'from cache' },
      });

      const { result, waitForNextUpdate } = renderHook(
        () => useQuery(query, { fetchPolicy: 'network-only' }),
        {
          wrapper: ({ children }) => (
            <MockedProvider mocks={mocks} cache={cache}>
              {children}
            </MockedProvider>
          ),
        },
      );

      expect(result.current.loading).toBe(true);
      expect(result.current.data).toBeUndefined();

      await waitForNextUpdate();
      expect(result.current.loading).toBe(false);
      expect(result.current.data).toEqual({ hello: 'from link' });
    });

    it('should use the cache when in ssrMode and fetchPolicy is `network-only`', async () => {
      const query = gql`query { hello }`;
      const link = mockSingleLink(
        {
          request: { query },
          result: { data: { hello: 'from link' } },
        },
      );

      const cache = new InMemoryCache();
      cache.writeQuery({
        query,
        data: { hello: 'from cache' },
      });

      const client = new ApolloClient({ link, cache, ssrMode: true, });
      const { result, waitForNextUpdate } = renderHook(
        () => useQuery(query, { fetchPolicy: 'network-only' }),
        {
          wrapper: ({ children }) => (
            <ApolloProvider client={client}>
              {children}
            </ApolloProvider>
          ),
        },
      );

      expect(result.current.loading).toBe(false);
      expect(result.current.data).toEqual({ hello: 'from cache' });

      await expect(waitForNextUpdate({ timeout: 20 }))
        .rejects.toThrow('Timed out');
    });

    it('should not hang when ssrMode is true but the cache is not populated for some reason', async () => {
      const query = gql`query { hello }`;
      const link = mockSingleLink(
        {
          request: { query },
          result: { data: { hello: 'from link' } },
        },
      );

      const client = new ApolloClient({
        link,
        cache: new InMemoryCache(),
        ssrMode: true,
      });

      const { result, waitForNextUpdate } = renderHook(
        () => useQuery(query),
        {
          wrapper: ({ children }) => (
            <ApolloProvider client={client}>
              {children}
            </ApolloProvider>
          ),
        },
      );

      expect(result.current.loading).toBe(true);
      expect(result.current.data).toBeUndefined();

      await waitForNextUpdate();
      expect(result.current.loading).toBe(false);
      expect(result.current.data).toEqual({ hello: 'from link' });
    });
  });

  describe('polling', () => {
    it('should support polling', async () => {
      const query = gql`{ hello }`;
      const mocks = [
        {
          request: { query },
          result: { data: { hello: "world 1" } },
        },
        {
          request: { query },
          result: { data: { hello: "world 2" } },
        },
        {
          request: { query },
          result: { data: { hello: "world 3" } },
        },
      ];

      const cache = new InMemoryCache();
      const wrapper = ({ children }: any) => (
        <MockedProvider mocks={mocks} cache={cache}>{children}</MockedProvider>
      );

      const { result, waitForNextUpdate } = renderHook(
        () => useQuery(query, { pollInterval: 10 }),
        { wrapper },
      );

      expect(result.current.loading).toBe(true);
      expect(result.current.data).toBe(undefined);

      await waitForNextUpdate();

      expect(result.current.loading).toBe(false);
      expect(result.current.data).toEqual({ hello: "world 1" });

      await waitForNextUpdate();

      expect(result.current.loading).toBe(false);
      expect(result.current.data).toEqual({ hello: "world 2" });

      await waitForNextUpdate();

      expect(result.current.loading).toBe(false);
      expect(result.current.data).toEqual({ hello: "world 3" });

      result.current.stopPolling();
      await expect(waitForNextUpdate({ timeout: 20 })).rejects.toThrow('Timed out');
    });

    it('should start polling when skip goes from true to false', async () => {
      const query = gql`{ hello }`;
      const mocks = [
        {
          request: { query },
          result: { data: { hello: "world 1" } },
          delay: 10,
        },
        {
          request: { query },
          result: { data: { hello: "world 2" } },
          delay: 10,
        },
        {
          request: { query },
          result: { data: { hello: "world 3" } },
          delay: 10,
        },
      ];

      const cache = new InMemoryCache();
      const { result, rerender, waitForNextUpdate } = renderHook(
        ({ skip }) => useQuery(query, { pollInterval: 10, skip }),
        {
          wrapper: ({ children }) => (
            <MockedProvider mocks={mocks} cache={cache}>
              {children}
            </MockedProvider>
          ),
          initialProps: { skip: undefined } as any
        },
      );

      expect(result.current.loading).toBe(true);
      expect(result.current.data).toBe(undefined);

      await waitForNextUpdate();

      expect(result.current.loading).toBe(false);
      expect(result.current.data).toEqual({ hello: "world 1" });

      rerender({ skip: true });
      expect(result.current.loading).toBe(false);
      expect(result.current.data).toBe(undefined);

      await expect(waitForNextUpdate({ timeout: 20 })).rejects.toThrow('Timed out');

      rerender({ skip: false });
      expect(result.current.loading).toBe(false);
      expect(result.current.data).toEqual({ hello: "world 1" });

      await waitForNextUpdate();
      expect(result.current.loading).toBe(false);
      expect(result.current.data).toEqual({ hello: "world 2" });

      await waitForNextUpdate();
      expect(result.current.loading).toBe(false);
      expect(result.current.data).toEqual({ hello: "world 3" });
    });

    it("should return data from network when clients default fetch policy set to network-only", async () => {
      const query = gql`{ hello }`;
      const data = { hello: "world" };
      const mocks = [
        {
          request: { query },
          result: { data },
        },
      ];
  
      const cache = new InMemoryCache();
      cache.writeQuery({
        query,
        data: { hello: "world 2" },
      });
  
      const wrapper = ({ children }: any) => (
        <MockedProvider 
          mocks={mocks}
          cache={cache} 
          defaultOptions={{ watchQuery: { fetchPolicy: "network-only" } }} 
        >
          {children}
        </MockedProvider>
      );
  
      const { result, waitForNextUpdate } = renderHook(
        () => useQuery(query),
        { wrapper },
      );
  
      expect(result.current.loading).toBe(true);
      expect(result.current.data).toBe(undefined);

      await waitForNextUpdate();
      expect(result.current.loading).toBe(false);
      expect(result.current.data).toEqual(data);
    });

    it('should stop polling when component unmounts', async () => {
      const query = gql`{ hello }`;
      const mocks = [
        {
          request: { query },
          result: { data: { hello: "world 1" } },
        },
        {
          request: { query },
          result: { data: { hello: "world 2" } },
        },
        {
          request: { query },
          result: { data: { hello: "world 3" } },
        },
      ];

      const cache = new InMemoryCache();

      const link = new MockLink(mocks);
      const requestSpy = jest.spyOn(link, 'request');
      const onErrorFn = jest.fn();
      link.setOnError(onErrorFn);
      const wrapper = ({ children }: any) => (
        <MockedProvider link={link} cache={cache}>{children}</MockedProvider>
      );

      const { result, waitForNextUpdate, unmount } = renderHook(
        () => useQuery(query, { pollInterval: 10 }),
        { wrapper },
      );

      expect(result.current.loading).toBe(true);
      expect(result.current.data).toBe(undefined);

      await waitForNextUpdate();
      expect(result.current.loading).toBe(false);
      expect(result.current.data).toEqual({ hello: "world 1" });

      unmount();
      await expect(waitForNextUpdate({ timeout: 20 })).rejects.toThrow('Timed out');
      expect(requestSpy).toHaveBeenCalledTimes(1);
      expect(onErrorFn).toHaveBeenCalledTimes(0);
    });

    it('should stop polling when component is unmounted in Strict Mode', async () => {
      const query = gql`{ hello }`;
      const mocks = [
        {
          request: { query },
          result: { data: { hello: "world 1" } },
          delay: 10,
        },
        {
          request: { query },
          result: { data: { hello: "world 2" } },
          delay: 10,
        },
        {
          request: { query },
          result: { data: { hello: "world 3" } },
          delay: 10,
        },
      ];

      const cache = new InMemoryCache();
      const link = new MockLink(mocks);
      const requestSpy = jest.spyOn(link, 'request');
      const onErrorFn = jest.fn();
      link.setOnError(onErrorFn);
      const wrapper = ({ children }: any) => (
        <React.StrictMode>
          <MockedProvider link={link} cache={cache}>{children}</MockedProvider>
        </React.StrictMode>
      );

      const { result, waitForNextUpdate, unmount } = renderHook(
        () => useQuery(query, { pollInterval: 10 }),
        { wrapper },
      );

      expect(result.current.loading).toBe(true);
      expect(result.current.data).toBe(undefined);

      await waitForNextUpdate();
      expect(result.current.loading).toBe(false);
      expect(result.current.data).toEqual({ hello: "world 1" });

      unmount();

      await expect(waitForNextUpdate({ timeout: 20 })).rejects.toThrow('Timed out');
      expect(requestSpy).toHaveBeenCalledTimes(1);
      expect(onErrorFn).toHaveBeenCalledTimes(0);
    });

    it('should start and stop polling in Strict Mode', async () => {
      const query = gql`{ hello }`;
      const mocks = [
        {
          request: { query },
          result: { data: { hello: "world 1" } },
        },
        {
          request: { query },
          result: { data: { hello: "world 2" } },
        },
      ];

      const cache = new InMemoryCache();
      const link = new MockLink(mocks);
      const requestSpy = jest.spyOn(link, 'request');
      const onErrorFn = jest.fn();
      link.setOnError(onErrorFn);
      const wrapper = ({ children }: any) => (
        <React.StrictMode>
          <MockedProvider link={link} cache={cache}>{children}</MockedProvider>
        </React.StrictMode>
      );

      const { result, waitForNextUpdate } = renderHook(
        () => useQuery(query, { pollInterval: 20 }),
        { wrapper },
      );

      expect(result.current.loading).toBe(true);
      expect(result.current.data).toBe(undefined);

      await waitForNextUpdate();
      expect(result.current.loading).toBe(false);
      expect(result.current.data).toEqual({ hello: "world 1" });

      result.current.stopPolling();
      const nextUpdate = waitForNextUpdate();
      await expect(waitForNextUpdate({ timeout: 20 })).rejects.toThrow('Timed out');
      result.current.startPolling(20);

      expect(requestSpy).toHaveBeenCalledTimes(1);
      expect(onErrorFn).toHaveBeenCalledTimes(0);
      await nextUpdate;

      expect(result.current.loading).toBe(false);
      expect(result.current.data).toEqual({ hello: "world 2" });
      expect(requestSpy).toHaveBeenCalledTimes(2);
      expect(onErrorFn).toHaveBeenCalledTimes(0);
    });

    it('should not throw an error if stopPolling is called manually', async () => {
      const query = gql`{ hello }`;
      const mocks = [
        {
          request: { query },
          result: {
            data: { hello: 'world' },
          }
        }
      ];

      const cache = new InMemoryCache();
      const wrapper = ({ children }: any) => (
        <MockedProvider mocks={mocks} cache={cache}>{children}</MockedProvider>
      );

      const { result, waitForNextUpdate, unmount } = renderHook(
        () => useQuery(query),
        { wrapper },
      );

      expect(result.current.loading).toBe(true);
      expect(result.current.data).toBe(undefined);

      await waitForNextUpdate();

      expect(result.current.loading).toBe(false);
      expect(result.current.data).toEqual({ hello: 'world' });

      unmount();
      result.current.stopPolling();
    });
  });

  describe('Error handling', () => {
    it('should pass along GraphQL errors', async () => {
      const query = gql`
        query TestQuery {
          rates(currency: "USD") {
            rate
          }
        }
      `;

      const mocks = [
        {
          request: { query },
          result: {
            errors: [new GraphQLError('error')]
          }
        }
      ];

      const cache = new InMemoryCache();
      const wrapper = ({ children }: any) => (
        <MockedProvider mocks={mocks} cache={cache}>{children}</MockedProvider>
      );

      const { result, waitForNextUpdate } = renderHook(
        () => useQuery(query),
        { wrapper },
      );

      expect(result.current.loading).toBe(true);
      expect(result.current.data).toBe(undefined);
      await waitForNextUpdate();
      expect(result.current.loading).toBe(false);
      expect(result.current.error).toBeInstanceOf(ApolloError);
      expect(result.current.error!.message).toBe('error');
    });

    it('should only call onError callbacks once', async () => {
      const query = gql`{ hello }`;
      const mocks = [
        {
          request: { query },
          result: {
            errors: [new GraphQLError('error')],
          },
        },
        {
          request: { query },
          result: {
            data: { hello: 'world' },
          },
          delay: 10,
        },
      ];

      const cache = new InMemoryCache();
      const wrapper = ({ children }: any) => (
        <MockedProvider mocks={mocks} cache={cache}>{children}</MockedProvider>
      );

      const onError = jest.fn();
      const { result, waitForNextUpdate } = renderHook(
        () => useQuery(query, {
          onError,
          notifyOnNetworkStatusChange: true,
        }),
        { wrapper },
      );

      expect(result.current.loading).toBe(true);
      expect(result.current.data).toBe(undefined);

      await waitForNextUpdate();

      expect(result.current.loading).toBe(false);
      expect(result.current.error).toBeInstanceOf(ApolloError);
      expect(result.current.error!.message).toBe('error');

      await new Promise((resolve) => setTimeout(resolve));
      expect(onError).toHaveBeenCalledTimes(1);

      result.current.refetch();
      await waitForNextUpdate();
      expect(result.current.loading).toBe(true);
      expect(result.current.error).toBe(undefined);

      await waitForNextUpdate();
      expect(result.current.loading).toBe(false);
      expect(result.current.data).toEqual({ hello: 'world' });
      expect(onError).toHaveBeenCalledTimes(1);
    });

    it('should persist errors on re-render if they are still valid', async () => {
      const query = gql`{ hello }`;

      const mocks = [
        {
          request: { query },
          result: {
            errors: [new GraphQLError('error')]
          }
        }
      ];

      const cache = new InMemoryCache();
      const wrapper = ({ children }: any) => (
        <MockedProvider mocks={mocks} cache={cache}>{children}</MockedProvider>
      );

      const { result, rerender, waitForNextUpdate } = renderHook(
        () => useQuery(query),
        { wrapper },
      );

      expect(result.current.loading).toBe(true);
      expect(result.current.data).toBe(undefined);
      expect(result.current.error).toBe(undefined);

      await waitForNextUpdate();

      expect(result.current.loading).toBe(false);
      expect(result.current.data).toBe(undefined);
      expect(result.current.error).toBeInstanceOf(ApolloError);
      expect(result.current.error!.message).toBe('error');

      rerender();

      expect(result.current.loading).toBe(false);
      expect(result.current.data).toBe(undefined);
      expect(result.current.error).toBeInstanceOf(ApolloError);
      expect(result.current.error!.message).toBe('error');

      await expect(waitForNextUpdate({ timeout: 20 })).rejects.toThrow('Timed out');
    });

    it('should persist errors on re-render with inline onError/onCompleted callbacks',  async () => {
      const query = gql`{ hello }`;
      const mocks = [
        {
          request: { query },
          result: {
            errors: [new GraphQLError('error')]
          }
        }
      ];

      const cache = new InMemoryCache();
      const link = new MockLink(mocks);
      const onErrorFn = jest.fn();
      link.setOnError(onErrorFn);
      const wrapper = ({ children }: any) => (
        <MockedProvider mocks={mocks} link={link} cache={cache}>
          {children}
        </MockedProvider>
      );

      const { result, rerender, waitForNextUpdate } = renderHook(
        () => useQuery(query, { onError: () => {}, onCompleted: () => {} }),
        { wrapper },
      );

      expect(result.current.loading).toBe(true);
      expect(result.current.data).toBe(undefined);
      expect(result.current.error).toBe(undefined);

      await waitForNextUpdate();

      expect(result.current.loading).toBe(false);
      expect(result.current.data).toBe(undefined);
      expect(result.current.error).toBeInstanceOf(ApolloError);
      expect(result.current.error!.message).toBe('error');

      rerender();

      expect(result.current.loading).toBe(false);
      expect(result.current.data).toBe(undefined);
      expect(result.current.error).toBeInstanceOf(ApolloError);
      expect(result.current.error!.message).toBe('error');

      expect(onErrorFn).toHaveBeenCalledTimes(0);
      await expect(waitForNextUpdate({ timeout: 20 })).rejects.toThrow('Timed out');
    });

    it('should not persist errors when variables change', async () => {
      const query = gql`
        query hello($id: ID) {
          hello(id: $id)
        }
      `;

      const mocks = [
        {
          request: {
            query,
            variables: { id: 1 },
          },
          result: {
            errors: [new GraphQLError('error')]
          },
        },
        {
          request: {
            query,
            variables: { id: 2 },
          },
          result: {
            data: { hello: 'world 2' },
          },
        },
        {
          request: {
            query,
            variables: { id: 1 },
          },
          result: {
            data: { hello: 'world 1' },
          },
        },
      ];

      const { result, rerender, waitForNextUpdate } = renderHook(
        ({ id }) => useQuery(query, { variables: { id } }),
        {
          wrapper: ({ children }) => (
            <MockedProvider mocks={mocks}>
              {children}
            </MockedProvider>
          ),
          initialProps: { id: 1 },
        },
      );

      expect(result.current.loading).toBe(true);
      expect(result.current.data).toBe(undefined);
      expect(result.current.error).toBe(undefined);

      await waitForNextUpdate();

      expect(result.current.loading).toBe(false);
      expect(result.current.data).toBe(undefined);
      expect(result.current.error).toBeInstanceOf(ApolloError);
      expect(result.current.error!.message).toBe('error');

      rerender({ id: 2 });
      expect(result.current.loading).toBe(true);
      expect(result.current.data).toBe(undefined);
      expect(result.current.error).toBe(undefined);

      await waitForNextUpdate();
      expect(result.current.loading).toBe(false);
      expect(result.current.data).toEqual({ hello: 'world 2' });
      expect(result.current.error).toBe(undefined);

      rerender({ id: 1 });
      expect(result.current.loading).toBe(true);
      expect(result.current.data).toBe(undefined);
      expect(result.current.error).toBe(undefined);

      await waitForNextUpdate();
      expect(result.current.loading).toBe(false);
      expect(result.current.data).toEqual({ hello: 'world 1' });
      expect(result.current.error).toBe(undefined);
    });

    it('should render multiple errors when refetching', async () => {
      const query = gql`{ hello }`;
      const mocks = [
        {
          request: { query },
          result: {
            errors: [new GraphQLError('error 1')]
          }
        },
        {
          request: { query },
          result: {
            errors: [new GraphQLError('error 2')]
          },
          delay: 10,
        }
      ];

      const cache = new InMemoryCache();
      const wrapper = ({ children }: any) => (
        <MockedProvider mocks={mocks} cache={cache}>
          {children}
        </MockedProvider>
      );

      const { result, waitForNextUpdate } = renderHook(
        () => useQuery(query, { notifyOnNetworkStatusChange: true }),
        { wrapper },
      );

      expect(result.current.loading).toBe(true);
      expect(result.current.data).toBe(undefined);
      expect(result.current.error).toBe(undefined);

      await waitForNextUpdate();
      expect(result.current.loading).toBe(false);
      expect(result.current.data).toBe(undefined);
      expect(result.current.error).toBeInstanceOf(ApolloError);
      expect(result.current.error!.message).toBe('error 1');

      const catchFn = jest.fn();

      result.current.refetch().catch(catchFn);
      await waitForNextUpdate();
      expect(result.current.loading).toBe(true);
      expect(result.current.data).toBe(undefined);
      expect(result.current.error).toBe(undefined);

      await waitForNextUpdate();
      expect(result.current.loading).toBe(false);
      expect(result.current.data).toBe(undefined);
      expect(result.current.error).toBeInstanceOf(ApolloError);
      expect(result.current.error!.message).toBe('error 2');

      expect(catchFn.mock.calls.length).toBe(1);
      expect(catchFn.mock.calls[0].length).toBe(1);
      expect(catchFn.mock.calls[0][0]).toBeInstanceOf(ApolloError);
      expect(catchFn.mock.calls[0][0].message).toBe('error 2');
    });

    it('should render the same error on refetch', async () => {
      const query = gql`{ hello }`;

      const mocks = [
        {
          request: { query },
          result: {
            errors: [new GraphQLError('same error')]
          }
        },
        {
          request: { query },
          result: {
            errors: [new GraphQLError('same error')]
          }
        }
      ];

      const cache = new InMemoryCache();
      const wrapper = ({ children }: any) => (
        <MockedProvider mocks={mocks} cache={cache}>
          {children}
        </MockedProvider>
      );

      const { result, waitForNextUpdate } = renderHook(
        () => useQuery(query, { notifyOnNetworkStatusChange: true }),
        { wrapper },
      );

      expect(result.current.loading).toBe(true);
      expect(result.current.data).toBe(undefined);
      expect(result.current.error).toBe(undefined);

      await waitForNextUpdate();

      expect(result.current.loading).toBe(false);
      expect(result.current.data).toBe(undefined);
      expect(result.current.error).toBeInstanceOf(ApolloError);
      expect(result.current.error!.message).toBe('same error');


      const catchFn = jest.fn();
      await act(async () => {
        await result.current.refetch().catch(catchFn);
      });

      expect(result.current.loading).toBe(false);
      expect(result.current.data).toBe(undefined);
      expect(result.current.error).toBeInstanceOf(ApolloError);
      expect(result.current.error!.message).toBe('same error');

      expect(catchFn.mock.calls.length).toBe(1);
      expect(catchFn.mock.calls[0].length).toBe(1);
      expect(catchFn.mock.calls[0][0]).toBeInstanceOf(ApolloError);
      expect(catchFn.mock.calls[0][0].message).toBe('same error');
    });

    it('should render data and errors with refetch', async () => {
      const query = gql`{ hello }`;
      const mocks = [
        {
          request: { query },
          result: {
            errors: [new GraphQLError('same error')],
          },
        },
        {
          request: { query },
          result: {
            data: { hello: 'world' },
          },
          delay: 10,
        },
        {
          request: { query },
          result: {
            errors: [new GraphQLError('same error')],
          },
          delay: 10,
        }
      ];

      const cache = new InMemoryCache();
      const wrapper = ({ children }: any) => (
        <MockedProvider mocks={mocks} cache={cache}>
          {children}
        </MockedProvider>
      );

      const { result, waitForNextUpdate } = renderHook(
        () => useQuery(query, { notifyOnNetworkStatusChange: true }),
        { wrapper },
      );

      expect(result.current.loading).toBe(true);
      expect(result.current.data).toBe(undefined);
      expect(result.current.error).toBe(undefined);

      await waitForNextUpdate();

      expect(result.current.loading).toBe(false);
      expect(result.current.data).toBe(undefined);
      expect(result.current.error).toBeInstanceOf(ApolloError);
      expect(result.current.error!.message).toBe('same error');

      result.current.refetch();

      await waitForNextUpdate();
      expect(result.current.loading).toBe(true);
      expect(result.current.data).toBe(undefined);
      expect(result.current.error).toBe(undefined);

      await waitForNextUpdate();
      expect(result.current.loading).toBe(false);
      expect(result.current.data).toEqual({ hello: 'world' });
      expect(result.current.error).toBe(undefined);

      const catchFn = jest.fn();
      result.current.refetch().catch(catchFn);

      await waitForNextUpdate();
      expect(result.current.loading).toBe(true);
      expect(result.current.data).toEqual({ hello: 'world' });
      expect(result.current.error).toBe(undefined);

      await waitForNextUpdate();
      expect(result.current.loading).toBe(false);
      // TODO: Is this correct behavior here?
      expect(result.current.data).toEqual({ hello: 'world' });
      expect(result.current.error).toBeInstanceOf(ApolloError);
      expect(result.current.error!.message).toBe('same error');

      expect(catchFn.mock.calls.length).toBe(1);
      expect(catchFn.mock.calls[0].length).toBe(1);
      expect(catchFn.mock.calls[0][0]).toBeInstanceOf(ApolloError);
      expect(catchFn.mock.calls[0][0].message).toBe('same error');
    });

    it('should call onCompleted when variables change', async () => {
      const query = gql`
        query people($first: Int) {
          allPeople(first: $first) {
            people {
              name
            }
          }
        }
      `;

      const data1 = { allPeople: { people: [{ name: 'Luke Skywalker' }] } };
      const data2 = { allPeople: { people: [{ name: 'Han Solo' }] } };
      const mocks = [
        {
          request: { query, variables: { first: 1 } },
          result: { data: data1 },
        },
        {
          request: { query, variables: { first: 2 } },
          result: { data: data2 },
        },
      ];

      const onCompleted = jest.fn();

      const { result, rerender, waitForNextUpdate } = renderHook(
        ({ variables }) => useQuery(query, { variables, onCompleted }),
        {
          wrapper: ({ children }) => (
            <MockedProvider mocks={mocks}>
              {children}
            </MockedProvider>
          ),
          initialProps: {
            variables: { first: 1 },
          },
        },
      );

      expect(result.current.loading).toBe(true);

      await waitForNextUpdate();
      expect(result.current.loading).toBe(false);
      expect(result.current.data).toEqual(data1);
      expect(onCompleted).toHaveBeenLastCalledWith(data1);

      rerender({ variables: { first: 2 } });
      expect(result.current.loading).toBe(true);

      await waitForNextUpdate();
      expect(result.current.loading).toBe(false);
      expect(result.current.data).toEqual(data2);
      expect(onCompleted).toHaveBeenLastCalledWith(data2);

      rerender({ variables: { first: 1 } });
      expect(result.current.loading).toBe(false);
      expect(result.current.data).toEqual(data1);
<<<<<<< HEAD
      expect(onCompleted).toHaveBeenCalledTimes(2);
=======
      expect(onCompleted).toHaveBeenLastCalledWith(data1);

      expect(onCompleted).toHaveBeenCalledTimes(3);
>>>>>>> 67fca7d0
    });
  });

  describe('Pagination', () => {
    const query = gql`
      query letters($limit: Int) {
        letters(limit: $limit) {
          name
          position
        }
      }
    `;

    const ab = [
      { name: 'A', position: 1 },
      { name: 'B', position: 2 },
    ];

    const cd = [
      { name: 'C', position: 3 },
      { name: 'D', position: 4 },
    ];

    const mocks = [
      {
        request: { query, variables: { limit: 2 } },
        result: {
          data: {
            letters: ab,
          },
        },
      },
      {
        request: { query, variables: { limit: 2 } },
        result: {
          data: {
            letters: cd,
          },
        },
        delay: 10,
      },
    ];

    it('should fetchMore with updateQuery', async () => {
      // TODO: Calling fetchMore with an updateQuery callback is deprecated
      const warnSpy = jest.spyOn(console, "warn").mockImplementation(() => {});

      const wrapper = ({ children }: any) => (
        <MockedProvider mocks={mocks}>{children}</MockedProvider>
      );

      const { result, waitForNextUpdate } = renderHook(
        () => useQuery(query, { variables: { limit: 2 } }),
        { wrapper },
      );

      expect(result.current.loading).toBe(true);
      expect(result.current.networkStatus).toBe(NetworkStatus.loading);
      expect(result.current.data).toBe(undefined);

      await waitForNextUpdate();
      expect(result.current.loading).toBe(false);
      expect(result.current.networkStatus).toBe(NetworkStatus.ready);
      expect(result.current.data).toEqual({ letters: ab });
      act(() => void result.current.fetchMore({
        variables: { limit: 2 },
        updateQuery: (prev, { fetchMoreResult }) => ({
          letters: prev.letters.concat(fetchMoreResult.letters),
        }),
      }));

      await waitForNextUpdate();
      expect(result.current.loading).toBe(false);
      expect(result.current.networkStatus).toBe(NetworkStatus.ready);
      expect(result.current.data).toEqual({ letters: ab.concat(cd) });

      warnSpy.mockRestore();
    });

    it('should fetchMore with updateQuery and notifyOnNetworkStatusChange', async () => {
      // TODO: Calling fetchMore with an updateQuery callback is deprecated
      const warnSpy = jest.spyOn(console, "warn").mockImplementation(() => {});

      const wrapper = ({ children }: any) => (
        <MockedProvider mocks={mocks}>{children}</MockedProvider>
      );

      const { result, waitForNextUpdate } = renderHook(
        () => useQuery(query, {
          variables: { limit: 2 },
          notifyOnNetworkStatusChange: true,
        }),
        { wrapper },
      );

      expect(result.current.loading).toBe(true);
      expect(result.current.networkStatus).toBe(NetworkStatus.loading);
      expect(result.current.data).toBe(undefined);

      await waitForNextUpdate();

      expect(result.current.loading).toBe(false);
      expect(result.current.networkStatus).toBe(NetworkStatus.ready);
      expect(result.current.data).toEqual({ letters: ab });

      act(() => void result.current.fetchMore({
        variables: { limit: 2 },
        updateQuery: (prev, { fetchMoreResult }) => ({
          letters: prev.letters.concat(fetchMoreResult.letters),
        }),
      }));

      expect(result.current.loading).toBe(true);
      expect(result.current.networkStatus).toBe(NetworkStatus.fetchMore);
      expect(result.current.data).toEqual({ letters: ab });

      await waitForNextUpdate();
      expect(result.current.loading).toBe(false);
      expect(result.current.networkStatus).toBe(NetworkStatus.ready);
      expect(result.current.data).toEqual({ letters: ab.concat(cd) });

      warnSpy.mockRestore();
    });

    it('fetchMore with concatPagination', async () => {
      const cache = new InMemoryCache({
        typePolicies: {
          Query: {
            fields: {
              letters: concatPagination(),
            },
          },
        },
      });

      const wrapper = ({ children }: any) => (
        <MockedProvider mocks={mocks} cache={cache}>{children}</MockedProvider>
      );

      const { result, waitForNextUpdate } = renderHook(
        () => useQuery(query, { variables: { limit: 2 } }),
        { wrapper },
      );

      expect(result.current.loading).toBe(true);
      expect(result.current.networkStatus).toBe(NetworkStatus.loading);
      expect(result.current.data).toBe(undefined);

      await waitForNextUpdate();
      expect(result.current.loading).toBe(false);
      expect(result.current.networkStatus).toBe(NetworkStatus.ready);
      expect(result.current.data).toEqual({ letters: ab });
      result.current.fetchMore({ variables: { limit: 2 } });

      await waitForNextUpdate();
      expect(result.current.loading).toBe(false);
      expect(result.current.networkStatus).toBe(NetworkStatus.ready);
      expect(result.current.data).toEqual({ letters: ab.concat(cd) });
    });

    it('fetchMore with concatPagination and notifyOnNetworkStatusChange', async () => {
      const cache = new InMemoryCache({
        typePolicies: {
          Query: {
            fields: {
              letters: concatPagination(),
            },
          },
        },
      });

      const wrapper = ({ children }: any) => (
        <MockedProvider mocks={mocks} cache={cache}>{children}</MockedProvider>
      );

      const { result, waitForNextUpdate } = renderHook(
        () => useQuery(query, {
          variables: { limit: 2 },
          notifyOnNetworkStatusChange: true,
        }),
        { wrapper },
      );

      expect(result.current.loading).toBe(true);
      expect(result.current.networkStatus).toBe(NetworkStatus.loading);
      expect(result.current.data).toBe(undefined);

      await waitForNextUpdate();
      expect(result.current.loading).toBe(false);
      expect(result.current.networkStatus).toBe(NetworkStatus.ready);
      expect(result.current.data).toEqual({ letters: ab });

      act(() => void result.current.fetchMore({ variables: { limit: 2 } }));
      expect(result.current.loading).toBe(true);
      expect(result.current.networkStatus).toBe(NetworkStatus.fetchMore);
      expect(result.current.data).toEqual({ letters: ab });

      await waitForNextUpdate();
      expect(result.current.loading).toBe(false);
      expect(result.current.networkStatus).toBe(NetworkStatus.ready);
      expect(result.current.data).toEqual({ letters: ab.concat(cd) });
    });

    it("regression test for issue #8600", async () => {
      const cache = new InMemoryCache({
        typePolicies: {
          Country: {
            fields: {
              cities: {
                keyArgs: ['size'],
                merge(existing, incoming, { args }) {
                  if (!args) return incoming

                  const items = existing ? existing.slice(0) : []

                  const offset = args.offset ?? 0
                  for (let i = 0; i < incoming.length; ++i) {
                    items[offset + i] = incoming[i]
                  }

                  return items
                },
              },
            },
          },
          CityInfo: {
            merge: true,
          },
        },
      });

      const GET_COUNTRIES = gql`
        query GetCountries {
          countries {
            id
            ...WithSmallCities
            ...WithAirQuality
          }
        }

        fragment WithSmallCities on Country {
          biggestCity {
            id
          }
          smallCities: cities(size: SMALL) {
            id
          }
        }

        fragment WithAirQuality on Country {
          biggestCity {
            id
            info {
              airQuality
            }
          }
        }
      `;

      const countries = [
        {
          __typename: 'Country',
          id: 123,
          biggestCity: {
            __typename: 'City',
            id: 234,
            info: {
              __typename: 'CityInfo',
              airQuality: 0,
            },
          },
          smallCities: [
            { __typename: 'City', id: 345 },
          ],
        },
      ];

      const wrapper = ({ children }: any) => (
        <MockedProvider mocks={[
          {
            request: { query: GET_COUNTRIES },
            result: { data: { countries } },
          },
        ]} cache={cache}>{children}</MockedProvider>
      );

      const { result, waitForNextUpdate } = renderHook(
        () => useQuery(GET_COUNTRIES),
        { wrapper },
      );

      expect(result.current.loading).toBe(true);
      expect(result.current.data).toBeUndefined();

      await waitForNextUpdate();
      expect(result.current.loading).toBe(false);
      expect(result.current.data).toEqual({ countries });
    });
  });

  describe('Refetching', () => {
    it('refetching with different variables', async () => {
      const query = gql`
        query ($id: Int) {
          hello(id: $id)
        }
      `;

      const mocks = [
        {
          request: { query, variables: { id: 1 } },
          result: { data: { hello: 'world 1' } },
        },
        {
          request: { query, variables: { id: 2 } },
          result: { data: { hello: 'world 2' } },
          delay: 10,
        },
      ];

      const cache = new InMemoryCache();
      const wrapper = ({ children }: any) => (
        <MockedProvider mocks={mocks} cache={cache}>{children}</MockedProvider>
      );

      const { result, waitForNextUpdate } = renderHook(
        () => useQuery(query, {
          variables: { id: 1 },
          notifyOnNetworkStatusChange: true,
        }),
        { wrapper },
      );

      expect(result.current.loading).toBe(true);
      expect(result.current.data).toBe(undefined);

      await waitForNextUpdate();
      expect(result.current.loading).toBe(false);
      expect(result.current.data).toEqual({ hello: 'world 1' });

      result.current.refetch({ id: 2 });
      await waitForNextUpdate();
      expect(result.current.loading).toBe(true);
      expect(result.current.data).toBe(undefined);

      await waitForNextUpdate();
      expect(result.current.loading).toBe(false);
      expect(result.current.data).toEqual({ hello: 'world 2' });
    });

    it('refetching after an error', async () => {
      const query = gql`{ hello }`;
      const mocks = [
        {
          request: { query },
          result: { data: { hello: 'world 1' } },
        },
        {
          request: { query },
          error: new Error('This is an error!'),
          delay: 10,
        },
        {
          request: { query },
          result: { data: { hello: 'world 2' } },
          delay: 10,
        },
      ];

      const cache = new InMemoryCache();

      const { result, waitForNextUpdate } = renderHook(
        () => useQuery(query, {
          notifyOnNetworkStatusChange: true,
        }),
        {
          wrapper: ({ children }) => (
            <MockedProvider mocks={mocks} cache={cache}>
              {children}
            </MockedProvider>
          ),
        },
      );

      expect(result.current.loading).toBe(true);
      expect(result.current.data).toBe(undefined);

      await waitForNextUpdate();
      expect(result.current.loading).toBe(false);
      expect(result.current.error).toBe(undefined);
      expect(result.current.data).toEqual({ hello: 'world 1' });

      result.current.refetch();
      await waitForNextUpdate();
      expect(result.current.loading).toBe(true);
      expect(result.current.error).toBe(undefined);
      expect(result.current.data).toEqual({ hello: 'world 1' });

      await waitForNextUpdate();
      expect(result.current.loading).toBe(false);
      expect(result.current.error).toBeInstanceOf(ApolloError);
      expect(result.current.data).toEqual({ hello: 'world 1' });

      result.current.refetch();
      await waitForNextUpdate();
      expect(result.current.loading).toBe(true);
      expect(result.current.error).toBe(undefined);
      expect(result.current.data).toEqual({ hello: 'world 1' });

      await waitForNextUpdate();
      expect(result.current.loading).toBe(false);
      expect(result.current.error).toBe(undefined);
      expect(result.current.data).toEqual({ hello: 'world 2' });
    });

    describe('refetchWritePolicy', () => {
      const query = gql`
        query GetPrimes ($min: number, $max: number) {
          primes(min: $min, max: $max)
        }
      `;

      const mocks = [
        {
          request: {
            query,
            variables: { min: 0, max: 12 },
          },
          result: {
            data: {
              primes: [2, 3, 5, 7, 11],
            }
          }
        },
        {
          request: {
            query,
            variables: { min: 12, max: 30 },
          },
          result: {
            data: {
              primes: [13, 17, 19, 23, 29],
            }
          },
          delay: 10,
        },
      ];

      it('should support explicit "overwrite"', async () => {
        const mergeParams: [any, any][] = [];
        const cache = new InMemoryCache({
          typePolicies: {
            Query: {
              fields: {
                primes: {
                  keyArgs: false,
                  merge(existing, incoming) {
                    mergeParams.push([existing, incoming]);
                    return existing ? existing.concat(incoming) : incoming;
                  },
                },
              },
            },
          },
        });

        const wrapper = ({ children }: any) => (
          <MockedProvider mocks={mocks} cache={cache}>{children}</MockedProvider>
        );

        const { result, waitForNextUpdate } = renderHook(
          () => useQuery(query, {
            variables: { min: 0, max: 12 },
            notifyOnNetworkStatusChange: true,
            // This is the key line in this test.
            refetchWritePolicy: 'overwrite',
          }),
          { wrapper },
        );

        expect(result.current.loading).toBe(true);
        expect(result.current.error).toBe(undefined);
        expect(result.current.data).toBe(undefined);
        expect(typeof result.current.refetch).toBe('function');

        await waitForNextUpdate();
        expect(result.current.loading).toBe(false);
        expect(result.current.error).toBeUndefined();
        expect(result.current.data).toEqual({ primes: [2, 3, 5, 7, 11] });
        expect(mergeParams).toEqual([
          [void 0, [2, 3, 5, 7, 11]],
        ]);


        const thenFn = jest.fn();
        result.current.refetch({ min: 12, max: 30 }).then(thenFn);

        await waitForNextUpdate();
        expect(result.current.loading).toBe(true);
        expect(result.current.error).toBe(undefined);
        expect(result.current.data).toEqual({
          // We get the stale data because we configured keyArgs: false.
          primes: [2, 3, 5, 7, 11],
        });

        // This networkStatus is setVariables instead of refetch because we
        // called refetch with new variables.
        expect(result.current.networkStatus).toBe(NetworkStatus.setVariables);

        await waitForNextUpdate();

        expect(result.current.loading).toBe(false);
        expect(result.current.error).toBe(undefined);
        expect(result.current.data).toEqual({ primes: [13, 17, 19, 23, 29] });
        expect(mergeParams).toEqual([
          [undefined, [2, 3, 5, 7, 11]],
          // Without refetchWritePolicy: "overwrite", this array will be
          // all 10 primes (2 through 29) together.
          [undefined, [13, 17, 19, 23, 29]],
        ]);

        expect(thenFn).toHaveBeenCalledTimes(1);
        expect(thenFn).toHaveBeenCalledWith({
          loading: false,
          networkStatus: NetworkStatus.ready,
          data: { primes: [13, 17, 19, 23, 29] },
        });
      });

      it('should support explicit "merge"', async () => {
        const mergeParams: [any, any][] = [];
        const cache = new InMemoryCache({
          typePolicies: {
            Query: {
              fields: {
                primes: {
                  keyArgs: false,
                  merge(existing, incoming) {
                    mergeParams.push([existing, incoming]);
                    return existing ? [...existing, ...incoming] : incoming;
                  },
                },
              },
            },
          },
        });

        const wrapper = ({ children }: any) => (
          <MockedProvider mocks={mocks} cache={cache}>{children}</MockedProvider>
        );

        const { result, waitForNextUpdate } = renderHook(
          () => useQuery(query, {
            variables: { min: 0, max: 12 },
            notifyOnNetworkStatusChange: true,
            // This is the key line in this test.
            refetchWritePolicy: 'merge',
          }),
          { wrapper },
        );

        expect(result.current.loading).toBe(true);
        expect(result.current.error).toBe(undefined);
        expect(result.current.data).toBe(undefined);
        expect(typeof result.current.refetch).toBe('function');

        await waitForNextUpdate();
        expect(result.current.loading).toBe(false);
        expect(result.current.error).toBeUndefined();
        expect(result.current.data).toEqual({ primes: [2, 3, 5, 7, 11] });
        expect(mergeParams).toEqual([
          [undefined, [2, 3, 5, 7, 11]],
        ]);


        const thenFn = jest.fn();
        result.current.refetch({ min: 12, max: 30 }).then(thenFn);

        await waitForNextUpdate();
        expect(result.current.loading).toBe(true);
        expect(result.current.error).toBe(undefined);
        expect(result.current.data).toEqual({
          // We get the stale data because we configured keyArgs: false.
          primes: [2, 3, 5, 7, 11],
        });
        // This networkStatus is setVariables instead of refetch because we
        // called refetch with new variables.
        expect(result.current.networkStatus).toBe(NetworkStatus.setVariables);
        await waitForNextUpdate();

        expect(result.current.loading).toBe(false);
        expect(result.current.error).toBe(undefined);
        expect(result.current.data).toEqual({
          primes: [2, 3, 5, 7, 11, 13, 17, 19, 23, 29],
        });
        expect(mergeParams).toEqual([
          [void 0, [2, 3, 5, 7, 11]],
          // This indicates concatenation happened.
          [[2, 3, 5, 7, 11], [13, 17, 19, 23, 29]],
        ]);
        expect(mergeParams).toEqual([
          [undefined, [2, 3, 5, 7, 11]],
          // Without refetchWritePolicy: "overwrite", this array will be
          // all 10 primes (2 through 29) together.
          [[2, 3, 5, 7, 11], [13, 17, 19, 23, 29]],
        ]);

        expect(thenFn).toHaveBeenCalledTimes(1);
        expect(thenFn).toHaveBeenCalledWith({
          loading: false,
          networkStatus: NetworkStatus.ready,
          data: { primes: [2, 3, 5, 7, 11, 13, 17, 19, 23, 29] },
        });
      });

      it('should assume default refetchWritePolicy value is "overwrite"', async () => {
        const mergeParams: [any, any][] = [];
        const cache = new InMemoryCache({
          typePolicies: {
            Query: {
              fields: {
                primes: {
                  keyArgs: false,
                  merge(existing, incoming) {
                    mergeParams.push([existing, incoming]);
                    return existing ? existing.concat(incoming) : incoming;
                  },
                },
              },
            },
          },
        });

        const wrapper = ({ children }: any) => (
          <MockedProvider mocks={mocks} cache={cache}>{children}</MockedProvider>
        );

        const { result, waitForNextUpdate } = renderHook(
          () => useQuery(query, {
            variables: { min: 0, max: 12 },
            notifyOnNetworkStatusChange: true,
            // Intentionally not passing refetchWritePolicy.
          }),
          { wrapper },
        );

        expect(result.current.loading).toBe(true);
        expect(result.current.error).toBe(undefined);
        expect(result.current.data).toBe(undefined);
        expect(typeof result.current.refetch).toBe('function');

        await waitForNextUpdate();
        expect(result.current.loading).toBe(false);
        expect(result.current.error).toBeUndefined();
        expect(result.current.data).toEqual({ primes: [2, 3, 5, 7, 11] });
        expect(mergeParams).toEqual([
          [void 0, [2, 3, 5, 7, 11]],
        ]);


        const thenFn = jest.fn();
        result.current.refetch({ min: 12, max: 30 }).then(thenFn);

        await waitForNextUpdate();
        expect(result.current.loading).toBe(true);
        expect(result.current.error).toBe(undefined);
        expect(result.current.data).toEqual({
          // We get the stale data because we configured keyArgs: false.
          primes: [2, 3, 5, 7, 11],
        });

        // This networkStatus is setVariables instead of refetch because we
        // called refetch with new variables.
        expect(result.current.networkStatus).toBe(NetworkStatus.setVariables);

        await waitForNextUpdate();

        expect(result.current.loading).toBe(false);
        expect(result.current.error).toBe(undefined);
        expect(result.current.data).toEqual({ primes: [13, 17, 19, 23, 29] });
        expect(mergeParams).toEqual([
          [undefined, [2, 3, 5, 7, 11]],
          // Without refetchWritePolicy: "overwrite", this array will be
          // all 10 primes (2 through 29) together.
          [undefined, [13, 17, 19, 23, 29]],
        ]);

        expect(thenFn).toHaveBeenCalledTimes(1);
        expect(thenFn).toHaveBeenCalledWith({
          loading: false,
          networkStatus: NetworkStatus.ready,
          data: { primes: [13, 17, 19, 23, 29] },
        });
      });
    });
  });

  describe('Callbacks', () => {
    it('onCompleted is called once with cached data', async () => {
      const query = gql`{ hello }`;

      const cache = new InMemoryCache();
      cache.writeQuery({
        query,
        data: { hello: 'world' },
      });

      const wrapper = ({ children }: any) => (
        <MockedProvider mocks={[]} cache={cache}>
          {children}
        </MockedProvider>
      );

      const onCompleted = jest.fn();
      const { result, waitForNextUpdate } = renderHook(
        () => useQuery(query, {
          fetchPolicy: 'cache-only',
          onCompleted,
        }),
        { wrapper },
      );

      expect(result.current.loading).toBe(false);
      expect(result.current.data).toEqual({ hello: 'world' });
      expect(onCompleted).toHaveBeenCalledTimes(1);
      expect(onCompleted).toHaveBeenCalledWith({ hello: 'world' });
      await expect(waitForNextUpdate({ timeout: 20 })).rejects.toThrow('Timed out');
      expect(onCompleted).toHaveBeenCalledTimes(1);
    });

    it('onCompleted is called once despite state changes', async () => {
      const query = gql`{ hello }`;
      const mocks = [
        {
          request: { query },
          result: { data: { hello: 'world' } },
        },
      ];

      const cache = new InMemoryCache();
      const wrapper = ({ children }: any) => (
        <MockedProvider mocks={mocks} cache={cache}>
          {children}
        </MockedProvider>
      );

      const onCompleted = jest.fn();
      const { result, rerender, waitForNextUpdate } = renderHook(
        () => useQuery(query, {
          onCompleted,
        }),
        { wrapper },
      );

      expect(result.current.loading).toBe(true);
      expect(result.current.data).toBe(undefined);

      await waitForNextUpdate();

      expect(result.current.loading).toBe(false);
      expect(result.current.data).toEqual({ hello: 'world' });
      expect(onCompleted).toHaveBeenCalledTimes(1);
      expect(onCompleted).toHaveBeenCalledWith({ hello: 'world' });

      rerender();
      expect(result.current.loading).toBe(false);
      expect(result.current.data).toEqual({ hello: 'world' });
      expect(onCompleted).toHaveBeenCalledTimes(1);
      expect(onCompleted).toHaveBeenCalledWith({ hello: 'world' });
      expect(onCompleted).toHaveBeenCalledTimes(1);
    });

    it('should not call onCompleted if skip is true', async () => {
      const query = gql`{ hello }`;
      const mocks = [
        {
          request: { query },
          result: { data: { hello: 'world' } },
        },
      ];

      const cache = new InMemoryCache();
      const wrapper = ({ children }: any) => (
        <MockedProvider mocks={mocks} cache={cache}>
          {children}
        </MockedProvider>
      );

      const onCompleted = jest.fn();
      const { result, waitForNextUpdate } = renderHook(
        () => useQuery(query, {
          skip: true,
          onCompleted,
        }),
        { wrapper },
      );

      expect(result.current.loading).toBe(false);
      expect(result.current.data).toBe(undefined);

      await expect(waitForNextUpdate({ timeout: 20 })).rejects.toThrow('Timed out');
      expect(onCompleted).toHaveBeenCalledTimes(0);
    });

    it('should not make extra network requests when `onCompleted` is defined with a `network-only` fetch policy', async () => {
      const query = gql`{ hello }`;
      const mocks = [
        {
          request: { query },
          result: { data: { hello: 'world' } },
        },
      ];

      const cache = new InMemoryCache();
      const wrapper = ({ children }: any) => (
        <MockedProvider mocks={mocks} cache={cache}>
          {children}
        </MockedProvider>
      );

      const onCompleted = jest.fn();
      const { result, waitForNextUpdate } = renderHook(
        () => useQuery(query, {
          fetchPolicy: 'network-only',
          onCompleted,
        }),
        { wrapper },
      );

      expect(result.current.loading).toBe(true);

      await waitForNextUpdate();
      expect(result.current.loading).toBe(false);
      expect(result.current.data).toEqual({ hello: 'world' });
      expect(onCompleted).toHaveBeenCalledTimes(1);

      await expect(waitForNextUpdate({ timeout: 20 })).rejects.toThrow('Timed out');
      expect(onCompleted).toHaveBeenCalledTimes(1);
    });

    it('onCompleted should work with polling', async () => {
      const query = gql`{ hello }`;
      const mocks = [
        {
          request: { query },
          result: { data: { hello: 'world 1' } },
        },
        {
          request: { query },
          result: { data: { hello: 'world 2' } },
        },
        {
          request: { query },
          result: { data: { hello: 'world 3' } },
        },
      ];

      const cache = new InMemoryCache();
      const onCompleted = jest.fn();
      const { result, waitForNextUpdate } = renderHook(
        () => useQuery(query, {
          onCompleted,
          pollInterval: 10,
        }),
        {
          wrapper: ({ children }) => (
            <MockedProvider mocks={mocks} cache={cache}>
              {children}
            </MockedProvider>
          ),
        },
      );

      expect(result.current.loading).toBe(true);

      await waitForNextUpdate();
      expect(result.current.loading).toBe(false);
      expect(result.current.data).toEqual({ hello: 'world 1' });
      expect(onCompleted).toHaveBeenCalledTimes(1);

      await waitForNextUpdate();
      expect(result.current.loading).toBe(false);
      expect(result.current.data).toEqual({ hello: 'world 2' });
      expect(onCompleted).toHaveBeenCalledTimes(2);

      await waitForNextUpdate();
      expect(result.current.loading).toBe(false);
      expect(result.current.data).toEqual({ hello: 'world 3' });
      expect(onCompleted).toHaveBeenCalledTimes(3);
    });
  });

  describe('Optimistic data', () => {
    it('should display rolled back optimistic data when an error occurs', async () => {
      const query = gql`
        query AllCars {
          cars {
            id
            make
            model
          }
        }
      `;

      const carsData = {
        cars: [
          {
            id: 1,
            make: 'Audi',
            model: 'RS8',
            __typename: 'Car'
          }
        ]
      };

      const mutation = gql`
        mutation AddCar {
          addCar {
            id
            make
            model
          }
        }
      `;

      const carData = {
        id: 2,
        make: 'Ford',
        model: 'Pinto',
        __typename: 'Car'
      };

      const allCarsData = {
        cars: [
          carsData.cars[0],
          carData
        ]
      };

      const mocks = [
        {
          request: { query },
          result: { data: carsData },
        },
        {
          request: { query: mutation },
          error: new Error('Oh no!'),
          delay: 500,
        }
      ];

      const cache = new InMemoryCache();
      const wrapper = ({ children }: any) => (
        <MockedProvider mocks={mocks} cache={cache}>
          {children}
        </MockedProvider>
      );

      const onError = jest.fn();
      const { result, waitForNextUpdate } = renderHook(
        () => ({
          mutation: useMutation(mutation, {
            optimisticResponse: { addCar: carData },
            update(cache, { data }) {
              cache.modify({
                fields: {
                  cars(existing, { readField }) {
                    const newCarRef = cache.writeFragment({
                      data: data!.addCar,
                      fragment: gql`fragment NewCar on Car {
                        id
                        make
                        model
                      }`,
                    });

                    if (existing.some(
                      (ref: Reference) => readField('id', ref) === data!.addCar.id
                    )) {
                      return existing;
                    }

                    return [...existing, newCarRef];
                  },
                },
              });
            },
            onError,
          }),
          query: useQuery(query),
        }),
        { wrapper },
      );

      expect(result.current.query.loading).toBe(true);
      const mutate = result.current.mutation[0];

      await waitForNextUpdate();
      expect(result.current.query.loading).toBe(false);
      expect(result.current.query.data).toEqual(carsData);

      act(() => void mutate());
      // The mutation ran and is loading the result. The query stays at not
      // loading as nothing has changed for the query, but optimistic data is
      // rendered.

      expect(result.current.mutation[1].loading).toBe(true);
      expect(result.current.query.loading).toBe(false);
      expect(result.current.query.data).toEqual(allCarsData);
      await waitForNextUpdate();
      // TODO: There is a missing update here because mutation and query update
      // in the same microtask loop.
      const previous = result.all[result.all.length - 2];
      if (previous instanceof Error) {
        throw previous;
      }

      // The mutation ran and is loading the result. The query stays at
      // not loading as nothing has changed for the query.
      expect(previous.mutation[1].loading).toBe(true);
      expect(previous.query.loading).toBe(false);

      // The mutation has completely finished, leaving the query with access to
      // the original cache data.
      expect(result.current.mutation[1].loading).toBe(false);
      expect(result.current.query.loading).toBe(false);
      expect(result.current.query.data).toEqual(carsData);

      expect(onError).toHaveBeenCalledTimes(1);
      expect(onError.mock.calls[0][0].message).toBe('Oh no!');
    });
  });

  describe('Partial refetch', () => {
    it('should attempt a refetch when data is missing and partialRefetch is true', async () => {
      const errorSpy = jest.spyOn(console, 'error')
        .mockImplementation(() => {});
      const query = gql`{ hello }`;

      const link = mockSingleLink(
        {
          request: { query },
          result: { data: {} },
          delay: 20,
        },
        {
          request: { query },
          result: { data: { hello: "world" } },
          delay: 20,
        }
      );

      const client = new ApolloClient({
        link,
        cache: new InMemoryCache(),
      });

      const { result, waitForNextUpdate } = renderHook(
        () => useQuery(query, {
          partialRefetch: true,
          notifyOnNetworkStatusChange: true,
        }),
        {
          wrapper: ({ children }) => (
            <ApolloProvider client={client}>
              {children}
            </ApolloProvider>
          ),
        },
      );

      expect(result.current.loading).toBe(true);
      expect(result.current.data).toBe(undefined);
      expect(result.current.error).toBe(undefined);
      expect(result.current.networkStatus).toBe(NetworkStatus.loading);

      await waitForNextUpdate();
      expect(result.current.loading).toBe(true);
      expect(result.current.data).toBe(undefined);
      expect(result.current.error).toBe(undefined);
      expect(result.current.networkStatus).toBe(NetworkStatus.refetch);

      expect(errorSpy).toHaveBeenCalledTimes(1);
      expect(errorSpy.mock.calls[0][0]).toMatch('Missing field');
      errorSpy.mockRestore();

      await waitForNextUpdate();

      expect(result.current.loading).toBe(false);
      expect(result.current.data).toEqual({ hello: 'world' });
      expect(result.current.error).toBe(undefined);
      expect(result.current.networkStatus).toBe(NetworkStatus.ready);
    });

    it('should attempt a refetch when data is missing and partialRefetch is true 2', async () => {
      const query = gql`
        query people {
          allPeople(first: 1) {
            people {
              name
            }
          }
        }
      `;

      const data = {
        allPeople: { people: [{ name: 'Luke Skywalker' }] },
      };

      const errorSpy = jest.spyOn(console, 'error')
        .mockImplementation(() => {});
      const link = mockSingleLink(
        { request: { query }, result: { data: {} }, delay: 20 },
        { request: { query }, result: { data }, delay: 20 }
      );

      const client = new ApolloClient({
        link,
        cache: new InMemoryCache(),
      });

      const { result, waitForNextUpdate } = renderHook(
        () => useQuery(query, {
          partialRefetch: true,
          notifyOnNetworkStatusChange: true,
        }),
        {
          wrapper: ({ children }) => (
            <ApolloProvider client={client}>
              {children}
            </ApolloProvider>
          ),
        },
      );

      expect(result.current.loading).toBe(true);
      expect(result.current.data).toBe(undefined);
      expect(result.current.error).toBe(undefined);
      expect(result.current.networkStatus).toBe(NetworkStatus.loading);

      await waitForNextUpdate();
      expect(result.current.loading).toBe(true);
      expect(result.current.data).toBe(undefined);
      expect(result.current.error).toBe(undefined);
      expect(result.current.networkStatus).toBe(NetworkStatus.refetch);

      expect(errorSpy).toHaveBeenCalledTimes(1);
      expect(errorSpy.mock.calls[0][0]).toMatch('Missing field');
      errorSpy.mockRestore();

      await waitForNextUpdate();
      expect(result.current.loading).toBe(false);
      expect(result.current.data).toEqual(data);
      expect(result.current.error).toBe(undefined);
      expect(result.current.networkStatus).toBe(NetworkStatus.ready);
    });

    it('should attempt a refetch when data is missing, partialRefetch is true and addTypename is false for the cache', async () => {
      const errorSpy = jest.spyOn(console, 'error')
        .mockImplementation(() => {});
      const query = gql`{ hello }`;

      const link = mockSingleLink(
        {
          request: { query },
          result: { data: {} },
          delay: 20,
        },
        {
          request: { query },
          result: { data: { hello: "world" } },
          delay: 20,
        }
      );

      const client = new ApolloClient({
        link,
        // THIS LINE IS THE ONLY DIFFERENCE FOR THIS TEST
        cache: new InMemoryCache({ addTypename: false }),
      });

      const wrapper = ({ children }: any) => (
        <ApolloProvider client={client}>
          {children}
        </ApolloProvider>
      );

      const { result, waitForNextUpdate } = renderHook(
        () => useQuery(query, {
          partialRefetch: true,
          notifyOnNetworkStatusChange: true,
        }),
        { wrapper },
      );

      expect(result.current.loading).toBe(true);
      expect(result.current.data).toBe(undefined);
      expect(result.current.error).toBe(undefined);
      expect(result.current.networkStatus).toBe(NetworkStatus.loading);

      await waitForNextUpdate();
      expect(result.current.loading).toBe(true);
      expect(result.current.error).toBe(undefined);
      expect(result.current.data).toBe(undefined);
      expect(result.current.networkStatus).toBe(NetworkStatus.refetch);

      expect(errorSpy).toHaveBeenCalledTimes(1);
      expect(errorSpy.mock.calls[0][0]).toMatch('Missing field');
      errorSpy.mockRestore();

      await waitForNextUpdate();

      expect(result.current.loading).toBe(false);
      expect(result.current.data).toEqual({ hello: 'world' });
      expect(result.current.error).toBe(undefined);
      expect(result.current.networkStatus).toBe(NetworkStatus.ready);
    });
  });

  describe('Client Resolvers', () => {
    it('should receive up to date @client(always: true) fields on entity update', async () => {
      const query = gql`
        query GetClientData($id: ID) {
          clientEntity(id: $id) @client(always: true) {
            id
            title
            titleLength @client(always: true)
          }
        }
      `;

      const mutation = gql`
        mutation AddOrUpdate {
          addOrUpdate(id: $id, title: $title) @client
        }
      `;

      const fragment = gql`
        fragment ClientDataFragment on ClientData {
          id
          title
        }
      `;

      const client = new ApolloClient({
        cache: new InMemoryCache(),
        link: new ApolloLink(() => Observable.of({ data: {} })),
        resolvers: {
          ClientData: {
            titleLength(data) {
              return data.title.length
            }
          },
          Query: {
            clientEntity(_root, {id}, {cache}) {
              return cache.readFragment({
                id: cache.identify({id, __typename: "ClientData"}),
                fragment,
              });
            },
          },
          Mutation: {
            addOrUpdate(_root, {id, title}, {cache}) {
              return cache.writeFragment({
                id: cache.identify({id, __typename: "ClientData"}),
                fragment,
                data: {id, title, __typename: "ClientData"},
              });
            },
          },
        },
      });

      const entityId = 1;
      const shortTitle = 'Short';
      const longerTitle = 'A little longer';
      client.mutate({
        mutation,
        variables: {
          id: entityId,
          title: shortTitle,
        },
      });

      const wrapper = ({ children }: any) => (
        <ApolloProvider client={client}>
          {children}
        </ApolloProvider>
      );

      const { result, waitForNextUpdate } = renderHook(
        () => useQuery(query, { variables: { id: entityId } }),
        { wrapper },
      );

      expect(result.current.loading).toBe(true);
      expect(result.current.data).toBe(undefined);
      await waitForNextUpdate();

      expect(result.current.loading).toBe(false);
      expect(result.current.data).toEqual({
        clientEntity: {
          id: entityId,
          title: shortTitle,
          titleLength: shortTitle.length,
          __typename: 'ClientData',
        },
      });

      setTimeout(() => {
        client.mutate({
          mutation,
          variables: {
            id: entityId,
            title: longerTitle,
          }
        });
      });

      await waitForNextUpdate();
      expect(result.current.data).toEqual({
        clientEntity: {
          id: entityId,
          title: longerTitle,
          titleLength: longerTitle.length,
          __typename: "ClientData",
        },
      });
    });
  });

  describe('Skipping', () => {
    const query = gql`query greeting($someVar: Boolean) { hello }`;
    const mocks = [
      {
        request: { query },
        result: { data: { hello: 'world' } },
      },
      {
        request: {
          query,
          variables: { someVar: true },
        },
        result: { data: { hello: 'world' } },
      },
    ];

    it('should skip running a query when `skip` is `true`', async () => {
      const query = gql`{ hello }`;
      const mocks = [
        {
          request: { query },
          result: { data: { hello: 'world' } },
        },
      ];

      const cache = new InMemoryCache();
      const wrapper = ({ children }: any) => (
        <MockedProvider mocks={mocks} cache={cache}>
          {children}
        </MockedProvider>
      );

      const { result, rerender, waitForNextUpdate } = renderHook(
        ({ skip }) => useQuery(query, { skip }),
        { wrapper, initialProps: { skip: true }  },
      );

      expect(result.current.loading).toBe(false);
      expect(result.current.data).toBe(undefined);
      await expect(waitForNextUpdate({ timeout: 20 })).rejects.toThrow('Timed out');

      rerender({ skip: false });
      expect(result.current.loading).toBe(true);
      expect(result.current.data).toBe(undefined);

      await waitForNextUpdate();
      expect(result.current.loading).toBeFalsy();
      expect(result.current.data).toEqual({ hello: 'world' });
    });

    it('should not make network requests when `skip` is `true`', async () => {
      const linkFn = jest.fn();
      const link = new ApolloLink((o, f) => {
        linkFn();
        return f ? f(o) : null;
      }).concat(mockSingleLink(...mocks));
      const client = new ApolloClient({
        link,
        cache: new InMemoryCache(),
      });

      const wrapper = ({ children }: any) => (
        <ApolloProvider client={client}>
          {children}
        </ApolloProvider>
      );

      const { result, rerender, waitForNextUpdate } = renderHook(
        ({ skip, variables }) => useQuery(query, { skip, variables }),
        { wrapper, initialProps: { skip: false, variables: undefined as any } },
      );

      expect(result.current.loading).toBe(true);
      expect(result.current.data).toBe(undefined);

      await waitForNextUpdate();
      expect(result.current.loading).toBe(false);
      expect(result.current.data).toEqual({ hello: 'world' });

      rerender({ skip: true, variables: { someVar: true } });
      expect(result.current.loading).toBe(false);
      expect(result.current.data).toBe(undefined);
      expect(linkFn).toHaveBeenCalledTimes(1);
    });

    it('should tear down the query if `skip` is `true`', async () => {
      const client = new ApolloClient({
        link: new ApolloLink(() => Observable.of({ data: { hello: 'world' } })),
        cache: new InMemoryCache(),
      });

      const wrapper = ({ children }: any) => (
        <ApolloProvider client={client}>
          {children}
        </ApolloProvider>
      );

      const { unmount } = renderHook(
        () => useQuery(query, { skip: true }),
        { wrapper },
      );

      expect(client.getObservableQueries('all').size).toBe(1);
      unmount();
      expect(client.getObservableQueries('all').size).toBe(0);
    });

    it('should treat fetchPolicy standby like skip', async () => {
      const query = gql`{ hello }`;
      const mocks = [
        {
          request: { query },
          result: { data: { hello: 'world' } },
        },
      ];
      const { result, rerender, waitForNextUpdate } = renderHook(
        ({ fetchPolicy }) => useQuery(query, { fetchPolicy }),
        {
          wrapper: ({ children }) => (
            <MockedProvider mocks={mocks}>
              {children}
            </MockedProvider>
          ),
          initialProps: { fetchPolicy: 'standby' as any },
        },
      );

      expect(result.current.loading).toBe(false);
      expect(result.current.data).toBe(undefined);
      await expect(waitForNextUpdate({ timeout: 20 })).rejects.toThrow('Timed out');

      rerender({ fetchPolicy: 'cache-first' });
      expect(result.current.loading).toBe(true);
      expect(result.current.data).toBe(undefined);

      await waitForNextUpdate();
      expect(result.current.loading).toBeFalsy();
      expect(result.current.data).toEqual({ hello: 'world' });
    });

    it('should not refetch when skip is true', async () => {
      const query = gql`{ hello }`;
      const link = new ApolloLink(() => Observable.of({
        data: { hello: 'world' },
      }));

      const requestSpy = jest.spyOn(link, 'request');
      const client = new ApolloClient({
        cache: new InMemoryCache(),
        link,
      });

      const { result, waitForNextUpdate } = renderHook(
        () => useQuery(query, { skip: true }),
        {
          wrapper: ({ children }) => (
            <ApolloProvider client={client}>
              {children}
            </ApolloProvider>
          ),
        },
      );

      expect(result.current.loading).toBe(false);
      expect(result.current.data).toBe(undefined);
      await expect(waitForNextUpdate({ timeout: 20 }))
        .rejects.toThrow('Timed out');
      result.current.refetch();
      await expect(waitForNextUpdate({ timeout: 20 }))
        .rejects.toThrow('Timed out');
      expect(result.current.loading).toBe(false);
      expect(result.current.data).toBe(undefined);
      expect(requestSpy).toHaveBeenCalledTimes(0);
      requestSpy.mockRestore();
    });
  });

  describe('Missing Fields', () => {
    it('should log debug messages about MissingFieldErrors from the cache', async () => {
      const errorSpy = jest.spyOn(console, 'error').mockImplementation(() => {});

      const carQuery: DocumentNode = gql`
        query cars($id: Int) {
          cars(id: $id) {
            id
            make
            model
            vin
            __typename
          }
        }
      `;

      const carData = {
        cars: [
          {
            id: 1,
            make: 'Audi',
            model: 'RS8',
            vine: 'DOLLADOLLABILL',
            __typename: 'Car'
          }
        ]
      };

      const mocks = [
        {
          request: { query: carQuery, variables: { id: 1 } },
          result: { data: carData }
        },
      ];

      const cache = new InMemoryCache();
      const wrapper = ({ children }: any) => (
        <MockedProvider mocks={mocks} cache={cache}>
          {children}
        </MockedProvider>
      );

      const { result, waitForNextUpdate } = renderHook(
        () => useQuery(carQuery, { variables: { id: 1 } }),
        { wrapper },
      );

      expect(result.current.loading).toBe(true);
      expect(result.current.data).toBe(undefined);
      expect(result.current.error).toBe(undefined);
      await waitForNextUpdate();
      expect(result.current.loading).toBe(false);
      expect(result.current.data).toEqual(carData);
      expect(result.current.error).toBeUndefined();

      expect(errorSpy).toHaveBeenCalledTimes(1);
      expect(errorSpy).toHaveBeenLastCalledWith(
        `Missing field 'vin' while writing result ${JSON.stringify({
          id: 1,
          make: "Audi",
          model: "RS8",
          vine: "DOLLADOLLABILL",
          __typename: "Car"
        }, null, 2)}`
      );
      errorSpy.mockRestore();
    });

    it('should return partial cache data when `returnPartialData` is true', async () => {
      const cache = new InMemoryCache();
      const client = new ApolloClient({
        cache,
        link: ApolloLink.empty(),
      });

      const fullQuery = gql`
        query {
          cars {
            make
            model
            repairs {
              date
              description
            }
          }
        }
      `;

      cache.writeQuery({
        query: fullQuery,
        data: {
          cars: [
            {
              __typename: 'Car',
              make: 'Ford',
              model: 'Mustang',
              vin: 'PONY123',
              repairs: [
                {
                  __typename: 'Repair',
                  date: '2019-05-08',
                  description: 'Could not get after it.',
                },
              ],
            },
          ],
        },
      });

      const partialQuery = gql`
        query {
          cars {
            repairs {
              date
              cost
            }
          }
        }
      `;

      const { result } = renderHook(
        () => useQuery(partialQuery, { returnPartialData: true }),
        {
          wrapper: ({ children }) => (
            <ApolloProvider client={client}>
              {children}
            </ApolloProvider>
          ),
        },
      );

      expect(result.current.loading).toBe(true);
      expect(result.current.data).toEqual({
        cars: [
          {
            __typename: 'Car',
            repairs: [
              {
                __typename: 'Repair',
                date: '2019-05-08',
              },
            ],
          },
        ],
      });
    });

    it('should not return partial cache data when `returnPartialData` is false', () => {
      const cache = new InMemoryCache();
      const client = new ApolloClient({
        cache,
        link: ApolloLink.empty(),
      });

      const fullQuery = gql`
        query {
          cars {
            make
            model
            repairs {
              date
              description
            }
          }
        }
      `;

      cache.writeQuery({
        query: fullQuery,
        data: {
          cars: [
            {
              __typename: 'Car',
              make: 'Ford',
              model: 'Mustang',
              vin: 'PONY123',
              repairs: [
                {
                  __typename: 'Repair',
                  date: '2019-05-08',
                  description: 'Could not get after it.',
                },
              ],
            },
          ],
        },
      });

      const partialQuery = gql`
        query {
          cars {
            repairs {
              date
              cost
            }
          }
        }
      `;

      const { result } = renderHook(
        () => useQuery(partialQuery, { returnPartialData: false }),
        {
          wrapper: ({ children }) => (
            <ApolloProvider client={client}>
              {children}
            </ApolloProvider>
          ),
        },
      );

      expect(result.current.loading).toBe(true);
      expect(result.current.data).toBe(undefined);
    });
  });

  describe('Previous data', () => {
    it('should persist previous data when a query is re-run', async () => {
      const query = gql`
        query car {
          car {
            id
            make
          }
        }
      `;

      const data1 = {
        car: {
          id: 1,
          make: 'Venturi',
          __typename: 'Car',
        }
      };

      const data2 = {
        car: {
          id: 2,
          make: 'Wiesmann',
          __typename: 'Car',
        }
      };

      const mocks = [
        { request: { query }, result: { data: data1 } },
        { request: { query }, result: { data: data2 }, delay: 10 },
      ];

      const cache = new InMemoryCache();
      const wrapper = ({ children }: any) => (
        <MockedProvider mocks={mocks} cache={cache}>
          {children}
        </MockedProvider>
      );

      const { result, waitForNextUpdate } = renderHook(
        () => useQuery(query, { notifyOnNetworkStatusChange: true }),
        { wrapper },
      );

      expect(result.current.loading).toBe(true);
      expect(result.current.data).toBe(undefined);
      expect(result.current.previousData).toBe(undefined);

      await waitForNextUpdate();
      expect(result.current.loading).toBe(false);
      expect(result.current.data).toEqual(data1);
      expect(result.current.previousData).toBe(undefined);

      setTimeout(() => result.current.refetch());
      await waitForNextUpdate();
      expect(result.current.loading).toBe(true);
      expect(result.current.data).toEqual(data1);
      expect(result.current.previousData).toEqual(data1);

      await waitForNextUpdate();
      expect(result.current.loading).toBe(false);
      expect(result.current.data).toEqual(data2);
      expect(result.current.previousData).toEqual(data1);
    });

    it('should persist result.previousData across multiple results', async () => {
      const query: TypedDocumentNode<{
        car: {
          id: string;
          make: string;
        };
      }, {
        vin?: string;
      }> = gql`
        query car($vin: String) {
          car(vin: $vin) {
            id
            make
          }
        }
      `;

      const data1 = {
        car: {
          id: 1,
          make: 'Venturi',
          __typename: 'Car',
        },
      };

      const data2 = {
        car: {
          id: 2,
          make: 'Wiesmann',
          __typename: 'Car',
        },
      };

      const data3 = {
        car: {
          id: 3,
          make: 'Beetle',
          __typename: 'Car',
        },
      };

      const mocks = [
        { request: { query }, result: { data: data1 } },
        { request: { query }, result: { data: data2 }, delay: 100 },
        {
          request: {
            query,
            variables: { vin: "ABCDEFG0123456789" },
          },
          result: { data: data3 },
        },
      ];

      const cache = new InMemoryCache();
      const wrapper = ({ children }: any) => (
        <MockedProvider mocks={mocks} cache={cache}>
          {children}
        </MockedProvider>
      );

      const { result, waitForNextUpdate } = renderHook(
        () => useQuery(query, { notifyOnNetworkStatusChange: true }),
        { wrapper },
      );

      expect(result.current.loading).toBe(true);
      expect(result.current.data).toBe(undefined);
      expect(result.current.previousData).toBe(undefined);

      await waitForNextUpdate();
      expect(result.current.loading).toBe(false);
      expect(result.current.data).toEqual(data1);
      expect(result.current.previousData).toBe(undefined);

      setTimeout(() => result.current.refetch());
      await waitForNextUpdate();
      expect(result.current.loading).toBe(true);
      expect(result.current.data).toEqual(data1);
      expect(result.current.previousData).toEqual(data1);

      result.current.refetch({ vin: "ABCDEFG0123456789" });
      expect(result.current.loading).toBe(true);
      expect(result.current.data).toEqual(data1);
      expect(result.current.previousData).toEqual(data1);

      await waitForNextUpdate();
      expect(result.current.loading).toBe(false);
      expect(result.current.data).toEqual(data3);
      expect(result.current.previousData).toEqual(data1);
    });

    it("should be cleared when variables change causes cache miss", async () => {
      const peopleData = [
        { id: 1, name: 'John Smith', gender: 'male' },
        { id: 2, name: 'Sara Smith', gender: 'female' },
        { id: 3, name: 'Budd Deey', gender: 'nonbinary' },
        { id: 4, name: 'Johnny Appleseed', gender: 'male' },
        { id: 5, name: 'Ada Lovelace', gender: 'female' },
      ];

      const link = new ApolloLink(operation => {
        return new Observable(observer => {
          const { gender } = operation.variables;
          new Promise(resolve => setTimeout(resolve, 300)).then(() => {
            observer.next({
              data: {
                people: gender === "all" ? peopleData :
                  gender ? peopleData.filter(
                    person => person.gender === gender
                  ) : peopleData,
              }
            });
            observer.complete();
          });
        });
      });

      type Person = {
        __typename: string;
        id: string;
        name: string;
      };

      const query: TypedDocumentNode<{
        people: Person[];
      }> = gql`
        query AllPeople($gender: String!) {
          people(gender: $gender) {
            id
            name
          }
        }
      `;

      const cache = new InMemoryCache();
      const wrapper = ({ children }: any) => (
        <MockedProvider link={link} cache={cache}>
          {children}
        </MockedProvider>
      );

      const { result, rerender, waitForNextUpdate } = renderHook(
        ({ gender }) => useQuery(query, {
          variables: { gender },
          fetchPolicy: 'network-only',
        }),
        { wrapper, initialProps: { gender: 'all' } },
      );

      expect(result.current.loading).toBe(true);
      expect(result.current.networkStatus).toBe(NetworkStatus.loading);
      expect(result.current.data).toBe(undefined);
      await waitForNextUpdate();

      expect(result.current.loading).toBe(false);
      expect(result.current.networkStatus).toBe(NetworkStatus.ready);
      expect(result.current.data).toEqual({
        people: peopleData.map(({ gender, ...person }) => person),
      });

      rerender({ gender: 'female' });
      expect(result.current.loading).toBe(true);
      expect(result.current.networkStatus).toBe(NetworkStatus.setVariables);
      expect(result.current.data).toBe(undefined);

      await waitForNextUpdate();
      expect(result.current.loading).toBe(false);
      expect(result.current.networkStatus).toBe(NetworkStatus.ready);
      expect(result.current.data).toEqual({
        people: peopleData
          .filter((person) => person.gender === 'female')
          .map(({ gender, ...person }) => person),
      });

      rerender({ gender: 'nonbinary' });
      expect(result.current.loading).toBe(true);
      expect(result.current.networkStatus).toBe(NetworkStatus.setVariables);
      expect(result.current.data).toBe(undefined);
      await waitForNextUpdate();

      expect(result.current.loading).toBe(false);
      expect(result.current.networkStatus).toBe(NetworkStatus.ready);
      expect(result.current.data).toEqual({
        people: peopleData
          .filter((person) => person.gender === 'nonbinary')
          .map(({ gender, ...person }) => person),
      });
    });
  });

  describe('defaultOptions', () => {
    it('should allow polling options to be passed to the client', async () => {
      const query = gql`{ hello }`;
      const cache = new InMemoryCache();
      const link = mockSingleLink(
        {
          request: { query },
          result: { data: { hello: "world 1" } },
        },
        {
          request: { query },
          result: { data: { hello: "world 2" } },
        },
        {
          request: { query },
          result: { data: { hello: "world 3" } },
        },
      );

      const client = new ApolloClient({
        defaultOptions: {
          watchQuery: {
            pollInterval: 10,
          },
        },
        cache,
        link,
      });

      const { result, waitForNextUpdate } = renderHook(
        () => useQuery(query),
        {
          wrapper: ({ children }) => (
            <ApolloProvider client={client}>
              {children}
            </ApolloProvider>
          ),
        },
      );

      expect(result.current.loading).toBe(true);
      expect(result.current.data).toBe(undefined);

      await waitForNextUpdate();
      expect(result.current.loading).toBe(false);
      expect(result.current.data).toEqual({ hello: 'world 1' });

      await waitForNextUpdate();
      expect(result.current.loading).toBe(false);
      expect(result.current.data).toEqual({ hello: 'world 2' });

      await waitForNextUpdate();
      expect(result.current.loading).toBe(false);
      expect(result.current.data).toEqual({ hello: 'world 3' });
    });
  });

  describe('canonical cache results', () => {
    it('can be disabled via useQuery options', async () => {
      const cache = new InMemoryCache({
        canonizeResults: true,
        typePolicies: {
          Result: {
            keyFields: false,
          },
        },
      });

      const query = gql`
        query {
          results {
            value
          }
        }
      `;

      const results = [
        { __typename: "Result", value: 0 },
        { __typename: "Result", value: 1 },
        { __typename: "Result", value: 1 },
        { __typename: "Result", value: 2 },
        { __typename: "Result", value: 3 },
        { __typename: "Result", value: 5 },
      ];

      cache.writeQuery({
        query,
        data: { results },
      })

      const wrapper = ({ children }: any) => (
        <MockedProvider cache={cache}>
          {children}
        </MockedProvider>
      );

      const { result, rerender, waitForNextUpdate } = renderHook(
        ({ canonizeResults }) => useQuery(query, {
          fetchPolicy: 'cache-only',
          canonizeResults,
        }),
        { wrapper, initialProps: { canonizeResults: false } },
      );

      expect(result.current.loading).toBe(false);
      expect(result.current.data).toEqual({ results });
      expect(result.current.data.results.length).toBe(6);
      let resultSet = new Set(result.current.data.results);
      // Since canonization is not happening, the duplicate 1 results are
      // returned as distinct objects.
      expect(resultSet.size).toBe(6);
      let values: number[] = [];
      resultSet.forEach((result: any) => values.push(result.value));
      expect(values).toEqual([0, 1, 1, 2, 3, 5]);
      rerender({ canonizeResults: true });
      act(() => {
        results.push({
          __typename: "Result",
          value: 8,
        });
        // Append another element to the results array, invalidating the
        // array itself, triggering another render (below).
        cache.writeQuery({
          query,
          overwrite: true,
          data: { results },
        });
      });

      await waitForNextUpdate();
      expect(result.current.loading).toBe(false);
      expect(result.current.data).toEqual({ results });
      expect(result.current.data.results.length).toBe(7);
      resultSet = new Set(result.current.data.results);
      // Since canonization is happening now, the duplicate 1 results are
      // returned as identical (===) objects.
      expect(resultSet.size).toBe(6);
      values = [];
      resultSet.forEach((result: any) => values.push(result.value));
      expect(values).toEqual([0, 1, 2, 3, 5, 8]);
    });
  });

  describe("multiple useQuery calls per component", () => {
    type ABFields = {
      id: number;
      name: string;
    };

    const aQuery: TypedDocumentNode<{
      a: ABFields;
    }> = gql`query A { a { id name }}`;

    const bQuery: TypedDocumentNode<{
      b: ABFields;
    }> = gql`query B { b { id name }}`;

    const aData = {
      a: {
        __typename: "A",
        id: 65,
        name: "ay",
      },
    };

    const bData = {
      b: {
        __typename: "B",
        id: 66,
        name: "bee",
      },
    };

    function makeClient() {
      return new ApolloClient({
        cache: new InMemoryCache,
        link: new ApolloLink(operation => new Observable(observer => {
            switch (operation.operationName) {
              case "A":
                setTimeout(() => {
                  observer.next({ data: aData });
                  observer.complete();
                });
                break;
              case "B":
                setTimeout(() => {
                  observer.next({ data: bData });
                  observer.complete();
                }, 10);
                break;
            }
        })),
      });
    }

    async function check(
      aFetchPolicy: WatchQueryFetchPolicy,
      bFetchPolicy: WatchQueryFetchPolicy,
    ) {
      const client = makeClient();
      const { result } = renderHook(
        () => ({
          a: useQuery(aQuery, { fetchPolicy: aFetchPolicy }),
          b: useQuery(bQuery, { fetchPolicy: bFetchPolicy }),
        }),
        {
          wrapper: ({ children }) => (
            <ApolloProvider client={client}>{children}</ApolloProvider>
          ),
        },
      );

      expect(result.current.a.loading).toBe(true);
      expect(result.current.b.loading).toBe(true);
      expect(result.current.a.data).toBe(undefined);
      expect(result.current.b.data).toBe(undefined);

      await waitFor(() => {
        expect(result.current.a.loading).toBe(false);
        expect(result.current.b.loading).toBe(false);
      });
      expect(result.current.a.data).toEqual(aData);
      expect(result.current.b.data).toEqual(bData);
    }

    it("cache-first for both", () => check(
      "cache-first",
      "cache-first",
    ));

    it("cache-first first, cache-and-network second", () => check(
      "cache-first",
      "cache-and-network",
    ));

    it("cache-first first, network-only second", () => check(
      "cache-first",
      "network-only",
    ));

    it("cache-and-network for both", () => check(
      "cache-and-network",
      "cache-and-network",
    ));

    it("cache-and-network first, cache-first second", () => check(
      "cache-and-network",
      "cache-first",
    ));

    it("cache-and-network first, network-only second", () => check(
      "cache-and-network",
      "network-only",
    ));

    it("network-only for both", () => check(
      "network-only",
      "network-only",
    ));

    it("network-only first, cache-first second", () => check(
      "network-only",
      "cache-first",
    ));

    it("network-only first, cache-and-network second", () => check(
      "network-only",
      "cache-and-network",
    ));
  });
});<|MERGE_RESOLUTION|>--- conflicted
+++ resolved
@@ -865,28 +865,28 @@
           result: { data },
         },
       ];
-  
+
       const cache = new InMemoryCache();
       cache.writeQuery({
         query,
         data: { hello: "world 2" },
       });
-  
-      const wrapper = ({ children }: any) => (
-        <MockedProvider 
+
+      const wrapper = ({ children }: any) => (
+        <MockedProvider
           mocks={mocks}
-          cache={cache} 
-          defaultOptions={{ watchQuery: { fetchPolicy: "network-only" } }} 
+          cache={cache}
+          defaultOptions={{ watchQuery: { fetchPolicy: "network-only" } }}
         >
           {children}
         </MockedProvider>
       );
-  
+
       const { result, waitForNextUpdate } = renderHook(
         () => useQuery(query),
         { wrapper },
       );
-  
+
       expect(result.current.loading).toBe(true);
       expect(result.current.data).toBe(undefined);
 
@@ -1584,6 +1584,7 @@
       expect(result.current.loading).toBe(false);
       expect(result.current.data).toEqual(data1);
       expect(onCompleted).toHaveBeenLastCalledWith(data1);
+      expect(onCompleted).toHaveBeenCalledTimes(1);
 
       rerender({ variables: { first: 2 } });
       expect(result.current.loading).toBe(true);
@@ -1592,17 +1593,14 @@
       expect(result.current.loading).toBe(false);
       expect(result.current.data).toEqual(data2);
       expect(onCompleted).toHaveBeenLastCalledWith(data2);
+      expect(onCompleted).toHaveBeenCalledTimes(2);
 
       rerender({ variables: { first: 1 } });
       expect(result.current.loading).toBe(false);
       expect(result.current.data).toEqual(data1);
-<<<<<<< HEAD
-      expect(onCompleted).toHaveBeenCalledTimes(2);
-=======
+
       expect(onCompleted).toHaveBeenLastCalledWith(data1);
-
       expect(onCompleted).toHaveBeenCalledTimes(3);
->>>>>>> 67fca7d0
     });
   });
 
