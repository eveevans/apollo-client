--- conflicted
+++ resolved
@@ -21,11 +21,7 @@
   isReference,
   getStoreKeyName,
   canUseWeakMap,
-<<<<<<< HEAD
-  compact,
   isNonNullObject,
-=======
->>>>>>> 22a623ed
 } from '../../utilities';
 import {
   IdGetter,
