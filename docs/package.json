--- conflicted
+++ resolved
@@ -13,12 +13,7 @@
     "react-dom": "16.12.0"
   },
   "devDependencies": {
-<<<<<<< HEAD
-    "typedoc": "0.15.3",
-    "typescript": "3.6.3"
-=======
     "typedoc": "0.15.4",
     "typescript": "3.7.3"
->>>>>>> 7791434a
   }
 }