---
title: Local state management
description: Learn how to work with your local data in Apollo Client
---

We've learned how to manage remote data from our GraphQL server with Apollo Client, but what should we do with our local data? We want to be able to access boolean flags and device API results from multiple components in our app, but don't want to maintain a separate Redux or MobX store. Ideally, we would like the Apollo cache to be the single source of truth for all data in our client application.

Apollo Client (>= 2.5) has built-in local state handling capabilities, that allow you to store your local data inside the Apollo cache alongside your remote data. To access your local data, just query it with GraphQL. You can even request local and server data within the same query!

In this section, you'll learn how Apollo Client can help simplify local state management in your app. We'll cover how client-side resolvers can help us execute local queries and mutations. You'll also learn how to query and update the cache with the `@client` directive.

Please note that this documentation is intended to be used to familiarize yourself with Apollo Client's local state management capabilities, and serve as a reference guide. If you're looking for a step by step tutorial outlining how to handle local state with Apollo Client (and leverage other Apollo components to build a fullstack application), please refer to the [Apollo tutorial](https://www.apollographql.com/docs/tutorial/introduction.html).

> ⚠️ If you're interested in integrating local state handling capabilities with Apollo Client < 2.5, please refer to our (now deprecated) [`apollo-link-state`](https://github.com/apollographql/apollo-link-state) project. As of Apollo Client 2.5, local state handling is baked into the core, which means it is no longer necessary to use `apollo-link-state`. For help migrating from `apollo-link-state` to Apollo Client 2.5, please refer to the [Migrating from `apollo-link-state`](#migrating) section.

<<<<<<< HEAD
<h2 id="updating-local-state">Updating local state</h2>
=======
```js
import ApolloClient from "apollo-boost";
import { defaults, resolvers } from "./resolvers";

const client = new ApolloClient({
  uri: `https://nx9zvp49q7.lp.gql.zone/graphql`,
  clientState: {
    defaults,
    resolvers,
    typeDefs
  }
});
```

The three options you can pass to `clientState` are:

<dl>
  <dt>[`defaults`](#defaults): Object</dt>
  <dd>The initial data you want to write to the Apollo cache when the client is initialized</dd>
  <dt>[`resolvers`](#resolvers): Object</dt>
  <dd>A map of functions that your GraphQL queries and mutations call in order to read and write to the cache</dd>
  <dt>[`typeDefs`](#schema): string | Array<string></dt>
  <dd>A string representing your client-side schema written in [Schema Definition Language](/docs/graphql-tools/generate-schema.html#schema-language). This schema is not used for validation (yet!), but is used for introspection in Apollo DevTools</dd>
</dl>

None of these options are required. If you don't specify anything, you will still be able to use the `@client` directive to query the cache.

If you'd like a deep dive into the `clientState` config properties, we recommend checking out the [`apollo-link-state` docs](/docs/link/links/state.html). Otherwise, get ready to learn about these properties gradually as we build `Query` and `Mutation` components for local data.
>>>>>>> 0bfba301

There are two main ways to perform local state mutations. The first way is to directly write to the cache by calling `cache.writeData`. Direct writes are great for one-off mutations that don't depend on the data that's currently in the cache, such as writing a single value. The second way is by creating a `Mutation` component with a GraphQL mutation that calls a local client-side resolver. We recommend using resolvers if your mutation depends on existing values in the cache, such as adding an item to a list or toggling a boolean.

<h3 id="direct-writes">Direct writes</h3>

Direct writes to the cache do not require a GraphQL mutation or a resolver function. They leverage your Apollo Client instance directly by accessing the `client` property within the render prop function of the `ApolloConsumer` or `Query` components. We recommend using this strategy for simple writes, such as writing a string, or one-off writes. It's important to note that direct writes are not implemented as GraphQL mutations under the hood, so you shouldn't include them in your schema. They also do not validate that the data you're writing to the cache is in the shape of valid GraphQL data. If either of these features are important to you, you should opt to use a local resolver instead.

Here's a direct write example using the `ApolloConsumer` component:

```jsx
import React from 'react';
import { ApolloConsumer } from 'react-apollo';

import Link from './Link';

const FilterLink = ({ filter, children }) => (
  <ApolloConsumer>
    {client => (
      <Link
        onClick={() => client.writeData({ data: { visibilityFilter: filter } })}
      >
        {children}
      </Link>
    )}
  </ApolloConsumer>
);
```

The `ApolloConsumer` render prop function is called with a single value, the Apollo Client instance. You can think of the `ApolloConsumer` component as being similar to the `Consumer` component from the [React context API](https://reactjs.org/docs/context.html). From the client instance, you can directly call `client.writeData` and pass in the data you'd like to write to the cache.

What if we want to immediately subscribe to the data we just wrote to the cache? Let's create an `active` property on the link that marks the link's filter as active if it's the same as the current `visibilityFilter` in the cache. To immediately subscribe to a client-side mutation, wrap it in a `Query` component instead of an `ApolloConsumer` component. The `Query` component also has the client instance exposed to its render prop function.

```jsx
import React from 'react';
import { Query } from 'react-apollo';
import gql from 'graphql-tag';

import Link from './Link';

const GET_VISIBILITY_FILTER = gql`
  {
    visibilityFilter @client
  }
`;

const FilterLink = ({ filter, children }) => (
  <Query query={GET_VISIBILITY_FILTER}>
    {({ data, client }) => (
      <Link
        onClick={() => client.writeData({ data: { visibilityFilter: filter } })}
        active={data.visibilityFilter === filter}
      >
        {children}
      </Link>
    )}
  </Query>
);
```

You'll notice in our query that we have a `@client` directive next to our `visibilityFilter` field. This tells Apollo Client to fetch the field data locally (either from the cache or using a local resolver), instead of sending it to our GraphQL server. Once you call `client.writeData`, the query result on the render prop function will automatically update. All cache writes and reads are synchronous, so you don't have to worry about loading state.

<h3 id="local-resolvers">Local resolvers</h3>

If you'd like to implement your local state update as a GraphQL mutation, then you'll need to specify a function in your local resolver map. The resolver map is an object with resolver functions for each GraphQL object type. To visualize how this all lines up, it's useful to think of a GraphQL query or mutation as a tree of function calls for each field. These function calls resolve to data or another function call. So when a GraphQL query is run through Apollo Client, it looks for a way to essentially run functions for each field in the query. When it finds an `@client` directive on a field, it turns to its internal resolver map looking for a function it can run for that field.

To help make local resolvers more flexible, the signature of a resolver function is the exact same as resolver functions on the server built with [Apollo Server](docs/apollo-server/essentials/data.html). Let's recap the four parameters of a resolver function:

```js
fieldName: (obj, args, context, info) => result;
```

1. `obj`: The object containing the result returned from the resolver on the parent field or the `ROOT_QUERY` object in the case of a top-level query or mutation.
2. `args`: An object containing all of the arguments passed into the field. For example, if you called a mutation with `updateNetworkStatus(isConnected: true)`, the `args` object would be `{ isConnected: true }`.
3. `context`: An object of contextual information shared between your React components and your Apollo Client network stack. In addition to any custom context properties that may be present, local resolvers always receive the following:
    - `context.client`: The Apollo Client instance.
    - `context.cache`: The Apollo Cache instance, which can be used to manipulate the cache with `context.cache.readQuery`, `.writeQuery`, `.readFragment`, `.writeFragment`, and `.writeData`. You can learn more about these methods in [Managing the cache](#managing-the-cache).
    - `context.getCacheKey`: Get a key from the cache using a `__typename` and `id`.
4. `info`: Information about the execution state of the query. You will probably never have to use this one.

Let's take a look at an example of a resolver where we toggle a todo's completed status:

```js
import { ApolloClient } from 'apollo-client';
import { InMemoryCache } from 'apollo-cache-inmemory';

const client = new ApolloClient({
  cache: new InMemoryCache(),
  resolvers: {
    Mutation: {
      toggleTodo: (_root, variables, { cache, getCacheKey }) => {
        const id = getCacheKey({ __typename: 'TodoItem', id: variables.id })
        const fragment = gql`
          fragment completeTodo on TodoItem {
            completed
          }
        `;
        const todo = cache.readFragment({ fragment, id });
        const data = { ...todo, completed: !todo.completed };
        cache.writeData({ id, data });
        return null;
      },
    },
  },
});
```

In order to toggle the todo's completed status, we first need to query the cache to find out what the todo's current completed status is. We do this by reading a fragment from the cache with `cache.readFragment`. This function takes a fragment and an id, which corresponds to the todo item's cache key. We get the cache key by calling the `getCacheKey` that's on the context and passing in the item's `__typename` and `id`.

Once we read the fragment, we toggle the todo's completed status and write the updated data back to the cache. Since we don't plan on using the mutation's return result in our UI, we return null since all GraphQL types are nullable by default.

Let's learn how to trigger our `toggleTodo` mutation from our component:

```jsx
import React from 'react';
import { Mutation } from 'react-apollo';
import gql from 'graphql-tag';

const TOGGLE_TODO = gql`
  mutation ToggleTodo($id: Int!) {
    toggleTodo(id: $id) @client
  }
`;

const Todo = ({ id, completed, text }) => (
  <Mutation mutation={TOGGLE_TODO} variables={{ id }}>
    {toggleTodo => (
      <li
        onClick={toggleTodo}
        style={{
          textDecoration: completed ? 'line-through' : 'none',
        }}
      >
        {text}
      </li>
    )}
  </Mutation>
);
```

First, we create a GraphQL mutation that takes the todo's id we want to toggle as its only argument. We indicate that this is a local mutation by marking the field with a `@client` directive. This will tell Apollo Client to call our local `toggleTodo` mutation resolver in order to resolve the field. Then, we create a `Mutation` component just as we would for a remote mutation. Finally, pass in your GraphQL mutation to your component and trigger it from within the UI in your render prop function.

<h2 id="querying-local-state">Querying local state</h2>

Querying for local data is very similar to querying your GraphQL server. The only difference is that you add a `@client` directive on your local fields to indicate they should be resolved from the Apollo Client cache or a local resolver function. Let's look at an example:

```jsx
import React from 'react';
import { Query } from 'react-apollo';
import gql from 'graphql-tag';

import Todo from './Todo';

const GET_TODOS = gql`
  {
    todos @client {
      id
      completed
      text
    }
    visibilityFilter @client
  }
`;

const TodoList = () => (
  <Query query={GET_TODOS}>
    {({ data: { todos, visibilityFilter } }) => (
      <ul>
        {getVisibleTodos(todos, visibilityFilter).map(todo => (
          <Todo key={todo.id} {...todo} />
        ))}
      </ul>
    )}
  </Query>
);
```

Here we create our GraphQL query and add `@client` directives to `todos` and `visibilityFilter`. We then pass the query to our `Query` component. The `@client` directives here let the `Query` component know that `todos` and `visibilityFilter` should be pulled from the Apollo Client cache or resolved using pre-defined local resolvers. The following sections help explain how both options work in more detail.

> ⚠️ Since the above query runs as soon as the component is mounted, what do we do if there are no todos in the cache or there aren't any local resolvers defined to help calculate `todos`? We need to write an initial state to the cache before the query is run to prevent it from erroring out. Refer to the [Initializing the cache](#cache-initialization) section below for more information.

<h3 id="cache-initialization">Initializing the cache</h3>

Often, you'll need to write an initial state to the cache so any components querying data before a mutation is triggered don't error out. To accomplish this, you can use `cache.writeData` to prep the cache with initial values. The shape of your initial state should match how you plan to query it in your application.

```js
import { ApolloClient } from 'apollo-client';
import { InMemoryCache } from 'apollo-cache-inmemory';

const cache = new InMemoryCache();
const client = new ApolloClient({
  cache,
  resolvers: { /* ... */ },
});

cache.writeData({
  data: {
    todos: [],
    visibilityFilter: 'SHOW_ALL',
    networkStatus: {
      __typename: 'NetworkStatus',
      isConnected: false,
    },
  },
});
```

Sometimes you may need to [reset the store](/docs/react/features/cache-updates.html#reset-store) in your application, when a user logs out for example. If you call `client.resetStore` anywhere in your application, you will likely want to initialize your cache again. You can do this using the `client.onResetStore` method to register a callback that will call `cache.writeData` again.

```js
import { ApolloClient } from 'apollo-client';
import { InMemoryCache } from 'apollo-cache-inmemory';

const cache = new InMemoryCache();
const client = new ApolloClient({
  cache,
  resolvers: { /* ... */ },
});

const data = {
  todos: [],
    visibilityFilter: 'SHOW_ALL',
    networkStatus: {
      __typename: 'NetworkStatus',
      isConnected: false,
  },
};

cache.writeData({ data });

client.onResetStore(() => cache.writeData({ data }));
```

<h3 id="query-flow">Local data query flow</h3>

When a query containing `@client` directives is executed, Apollo Client runs through a few sequential steps to try to find a result for the `@client` field. Let's use the following query to walk through the local data look up flow:

```js
const GET_LAUNCH_DETAILS = gql`
  query LaunchDetails($launchId: ID!) {
    launch(id: $launchId) {
      isInCart @client
      site
      rocket {
        type
      }
    }
  }
`;
```

This query includes a mixture of both remote and local fields. `isInCart` is the only field marked with an `@client` directive, so it's the field we'll focus on. When Apollo Client executes this query and tries to find a result for the `isInCart` field, it runs through the following steps:

1. Has a resolver function been set (either through the `ApolloClient` constructor `resolvers` parameter or Apollo Client's `setResolvers` / `addResolvers` methods) that is associated with the field name `isInCart`? If yes, run and return the result from the resolver function.

2. If a matching resolver function can't be found, check the Apollo Client cache to see if a `isInCart` value can be found directly. If so, return that value.

Let's look at both of these steps more closely.

- Resolving `@client` data with the help of local resolvers (step 1 above) is explained in [Handling `@client` fields with resolvers](#client-fields-resolvers).
- Loading `@client` data from the cache (step 2 above) is explained in [Handling `@client` fields with the cache](#client-fields-cache).

<h3 id="client-fields-resolvers">Handling `@client` fields with resolvers</h3>

Local resolvers are very similar to remote resolvers. Instead of sending your GraphQL query to a remote GraphQL endpoint, which then runs resolver functions against your query to populate and return a result set, Apollo Client runs locally defined resolver functions against any fields marked with the `@client` directive. Let's look at an example:

```js
import { ApolloClient } from 'apollo-client';
import { InMemoryCache } from 'apollo-cache-inmemory';
import { HttpLink } from 'apollo-link-http';
import gql from 'graphql-tag';

const GET_CART_ITEMS = gql`
  query GetCartItems {
    cartItems @client
  }
`;

const cache = new InMemoryCache(),
const client = new ApolloClient({
  cache,
  link: new HttpLink({
    uri: 'http://localhost:4000/graphql',
  }),
  resolvers: {
    Launch: {
      isInCart: (launch, _args, { cache }) => {
        const { cartItems } = cache.readQuery({ query: GET_CART_ITEMS });
        return cartItems.includes(launch.id);
      },
    },
  },
});

cache.writeData({
  data: {
    cartItems: [],
  },
});

const GET_LAUNCH_DETAILS = gql`
  query LaunchDetails($launchId: ID!) {
    launch(id: $launchId) {
      isInCart @client
      site
      rocket {
        type
      }
    }
  }
`;

// ... run the query using client.query, a <Query /> component, etc.
```

Here when the `GET_LAUNCH_DETAILS` query is executed, Apollo Client looks for a local resolver associated with the `isInCart` field. Since we've defined a local resolver for the `isInCart` field in the `ApolloClient` constructor, it finds a resolver it can use. This resolver function is run, then the result is calculated and merged in with the rest of the query result (if a local resolver can't be found, Apollo Client will check the cache for a matching field - see [Local data query flow](#query-flow) for more details).

Setting resolvers through `ApolloClient`'s constructor `resolvers` parameter, or through its `setResolvers` / `addResolvers` methods, adds resolvers to Apollo Client's internal resolver map (refer to the [Local resolvers](#local-resolvers) section for more details concerning the resolver map). In the above example we added a  `isInCart` resolver, for the `Launch` GraphQL object type, to the resolver map. Let's look at the `isInCart` resolver function more closely:

```js
  resolvers: {
    Launch: {
      isInCart: (launch, _args, { cache }) => {
        const { cartItems } = cache.readQuery({ query: GET_CART_ITEMS });
        return cartItems.includes(launch.id);
      },
    },
  },
```

`launch` holds the data returned from the server for the rest of the query, which means in this case we can use `launch` to get the current launch `id`. We aren't using any arguments in this resolver, so we can skip the second resolver parameter. From the `context` however (the third parameter), we're using the `cache` reference, to work directly with the cache ourselves. So in this resolver, we're making a call directly to the cache to get all cart items, checking to see if any of those loaded cart items matches the parent  `launch.id`, and returning `true` / `false` accordingly. The returned boolean is then incorporated back into the result of running the original query.

Just like resolvers on the server, local resolvers are extremely flexible. They can be used to perform any kind of local computation you want, before returning a result for the specified field. You can manually query (or write to) the cache in different ways, call other helper utilities or libraries to prep/validate/clean data, track statistics, call into other data stores to prep a result, etc.

<h4 id="client-with-remote-queries">Integrating `@client` into remote queries</h4>

While Apollo Client’s local state handling features can be used to work with local state exclusively, most Apollo based applications are built to work with remote data sources. To address this, Apollo Client supports mixing `@client` based local resolvers with remote queries, as well as using `@client` based fields as arguments to remote queries, in the same request.

The `@client` directive can be used on any GraphQL selection set or field, to identify that the result of that field should be loaded locally with the help of a local resolver:

```js
import { ApolloClient } from 'apollo-client';
import { InMemoryCache } from 'apollo-cache-inmemory';
import { HttpLink } from 'apollo-link-http';
import gql from 'graphql-tag';

const MEMBER_DETAILS = gql`
  query Member {
    member {
      name
      role
      isLoggedIn @client
    }
  }
`;

const client = new ApolloClient({
  link: new HttpLink({ uri: 'http://localhost:4000/graphql' }),
  cache: new InMemoryCache(),
  resolvers: {
    Member: {
      isLoggedIn() {
        return someInternalLoginVerificationFunction();
      }
    }
  },
});

// ... run the query using client.query, the <Query /> component, etc.
```

When the above `MEMBER_DETAILS` query is fired by Apollo Client (assuming we're talking to a network based GraphQL API), the `@client` `isLoggedIn` field is first stripped from the document, and the remaining query is sent over the network to the GraphQL API. After the query has been handled by the remote resolvers and the result is passed back to Apollo Client from the API, the `@client` parts of the original query are then run against any defined local resolvers, their results are merged with the network results, and the final resulting data is returned as the response to the original operation. So in the above example, `isLoggedIn` is stripped before the rest of the query is sent and handled by the network API, then when the results come back `isLoggedIn` is calculated by running the `isLoggedIn()` function from the resolver map. Local and network results are merged together, and the final response is made available to the application.

The `@client` directive can be used with entire selection sets as well:

```js
import { ApolloClient } from 'apollo-client';
import { InMemoryCache } from 'apollo-cache-inmemory';
import { HttpLink } from 'apollo-link-http';
import gql from 'graphql-tag';

const MEMBER_DETAILS = gql`
  query Member {
    member {
      name
      role
      session @client {
        isLoggedIn
        connectionCount
        errors
      }
    }
  }
`;

const client = new ApolloClient({
  link: new HttpLink({ uri: 'http://localhost:4000/graphql' }),
  cache: new InMemoryCache(),
  resolvers: {
    Session: {
      session() {
        return {
          __typename: 'Session',
          isLoggedIn: someInternalLoginVerificationFunction(),
          connectionCount: calculateOpenConnections(),
          errors: sessionError(),
        };
      }
    }
  },
});
```

Apollo Client supports the merging of local `@client` results and remote results for Queries, Mutations and Subscriptions.

<h4 id="async-resolvers">Async local resolvers</h4>

Apollo Client supports asynchronous local resolver functions. These functions can either be `async` functions or ordinary functions that return a `Promise`. Asynchronous resolvers are useful when they need to return data from an asynchronous API.

> ⚠️ If you would like to hit a REST endpoint from your resolver, [we recommend checking out `apollo-link-rest`](https://github.com/apollographql/apollo-link-rest) instead, which is a more complete solution for using REST endpoints with Apollo Client.

For React Native and most browser APIs, you should set up a listener in a component lifecycle method and pass in your mutation trigger function as the callback instead of using an async resolver. However, an `async` resolver function is often the most convenient way to consume asynchronous device APIs:

```js
import { ApolloClient } from 'apollo-client';
import { InMemoryCache } from 'apollo-cache-inmemory';
import { CameraRoll } from 'react-native';

const client = new ApolloClient({
  cache: new InMemoryCache(),
  resolvers: {
    Query: {
      async cameraRoll(_, { assetType }) {
        try {
          const media = await CameraRoll.getPhotos({
            first: 20,
            assetType,
          });

          return {
            ...media,
            id: assetType,
            __typename: 'CameraRoll',
          };
        } catch (e) {
          console.error(e);
          return null;
        }
      },
    },
  },
});
```

[`CameraRoll.getPhotos()`](https://facebook.github.io/react-native/docs/cameraroll.html#getphotos) returns a `Promise` resolving to an object with a `edges` property, which is an array of camera node objects, and a `page_info` property, which is an object with pagination information. This is a great use case for GraphQL, since we can filter down the return value to only the data that our components consume.

```js
import gql from 'graphql-tag';

const GET_PHOTOS = gql`
  query getPhotos($assetType: String!) {
    cameraRoll(assetType: $assetType) @client {
      id
      edges {
        node {
          image {
            uri
          }
          location {
            latitude
            longitude
          }
        }
      }
    }
  }
`;
```

<h3 id="client-fields-cache">Handling `@client` fields with the cache</h3>

As outlined in [Handling `@client` fields with resolvers](#client-fields-resolvers), `@client` fields can be resolved with the help of local resolver functions. However, it's important to note that local resolvers are not always required when using an `@client` directive. Fields marked with `@client` can still be resolved locally, by pulling matching values out of the cache directly. For example:

```jsx
import React from 'react';
import ReactDOM from 'react-dom';
import { ApolloClient } from 'apollo-client';
import { InMemoryCache } from 'apollo-cache-inmemory';
import { HttpLink } from 'apollo-link-http';
import { Query, ApolloProvider } from 'react-apollo';
import gql from 'graphql-tag';

import Pages from './pages';
import Login from './pages/login';

const cache = new InMemoryCache();
const client = new ApolloClient({
  cache,
  link: new HttpLink({ uri: 'http://localhost:4000/graphql' }),
});

cache.writeData({
  data: {
    isLoggedIn: !!localStorage.getItem('token'),
  },
});

const IS_LOGGED_IN = gql`
  query IsUserLoggedIn {
    isLoggedIn @client
  }
`;

ReactDOM.render(
  <ApolloProvider client={client}>
    <Query query={IS_LOGGED_IN}>
      {({data}) => (data.isLoggedIn ? <Pages /> : <Login />)}
    </Query>
  </ApolloProvider>,
  document.getElementById('root'),
);
```

In the above example, we first prep the cache using `cache.writeData` to store a value for the `isLoggedIn` field. We then run the `IS_LOGGED_IN` query via a React Apollo `Query` component, which includes an `@client` directive. When Apollo Client executes the `IS_LOGGED_IN` query, it first looks for a local resolver that can be used to handle the `@client` field. When it can't find one, it falls back on trying to pull the specified field out of the cache. So in this case, the `data` value passed into the `Query` component's render prop has a `isLoggedIn` property available, which includes the `isLoggedIn` result (`!!localStorage.getItem('token')`) pulled directly from the cache.

Pulling `@client` field values directly out of the cache isn't quite as flexible as local resolver functions, since local resolvers can perform extra computations before returning a result. Depending on your application's needs however, loading `@client` fields directly from the cache might be a simpler option. Apollo Client doesn't restrict combining both approaches, so feel free to mix and match. If the need arises, you can pull some `@client` values from the cache, and resolve others with local resolvers, all in the same query.

<h3 id="fetch-policy">Working with fetch policies</h3>

Before Apollo Client executes a query, one of the first things it does is check to see which [`fetchPolicy`](../api/apollo-client.html#ApolloClient.query) it has been configured to use. It does this so it knows where it should attempt to resolve the query from first, either the cache or the network. When running a query, Apollo Client treats `@client` based local resolvers just like it does remote resolvers, in that it will adhere to its defined `fetchPolicy` to know where to attempt to pull data from first. When working with local resolvers, it's important to understand how fetch policies impact the running of resolver functions, since by default local resolver functions are not run on every request. This is because the result of running a local resolver is cached with the rest of the query result, and pulled from the cache on the next request. Let's look at an example:

```jsx
import React, { Fragment } from 'react';
import { Query } from 'react-apollo';
import gql from 'graphql-tag';

import { Loading, Header, LaunchDetail } from '../components';
import { ActionButton } from '../containers';

export const GET_LAUNCH_DETAILS = gql`
  query LaunchDetails($launchId: ID!) {
    launch(id: $launchId) {
      isInCart @client
      site
      rocket {
        type
      }
    }
  }
`;

export default function Launch({ launchId }) {
  return (
    <Query query={GET_LAUNCH_DETAILS} variables={{ launchId }}>
      {({ data, loading, error }) => {
        if (loading) return <Loading />;
        if (error) return <p>ERROR: {error.message}</p>;

        return (
          <Fragment>
            <Header image={data.launch.mission.missionPatch}>
              {data.launch.mission.name}
            </Header>
            <LaunchDetail {...data.launch} />
            <ActionButton {...data.launch} />
          </Fragment>
        );
      }}
    </Query>
  );
}
```

In the above example we're using a React Apollo `Query` component to run the `GET_LAUNCH_DETAILS` query. The `@client` based `isInClient` field is configured to pull its data from the following resolver:

```js
import { GET_CART_ITEMS } from './pages/cart';

export const resolvers = {
  Launch: {
    isInCart: (launch, _, { cache }) => {
      const { cartItems } = cache.readQuery({ query: GET_CART_ITEMS });
      return cartItems.includes(launch.id);
    },
  },
};
```

Let's assume we're starting with an empty cache. Since we haven't specified a `fetchPolicy` prop in our `Query` call, we're using Apollo Client's default `cache-and-network` `fetchPolicy`. This means when the `GET_LAUNCH_DETAILS` query is run, it checks the cache first to see if it can find a result. It's important to note that when the cache is checked the entire query is run against the cache, but any `@client` associated local resolvers are skipped (not run). So the cache is queried with the following (it's as if the `@client` directive was never specified):

```
launch(id: $launchId) {
  isInCart
  site
  rocket {
    type
  }
}
```

In this case a result can't be extracted from the cache (since our cache is empty), so behind the scenes Apollo Client moves further down the query execution path. At its next step, it essentially splits the original query into two parts - the part that has `@client` fields and the part that will be fired over the network. Both parts are then executed - results are fetched from the network, and results are calculated by running local resolvers. The results from the local resolvers and from the network are then merged together, and the final result is written to the cache and returned. So after our first run, we now have a result in the cache for the original query, that includes data for both the `@client` parts and network parts of the query.

When the `GET_LAUNCH_DETAILS` query is run a second time, again since we're using Apollo Client's default `fetchPolicy` of `cache-and-network`, the cache is checked first for a result. This time a full result can be found for the query, so that result is returned to our `Query` component. Our `@client` field local resolvers aren't fired since the result we're looking for can already be extracted from the cache.

In a lot of situations treating local resolvers just like remote resolvers, by having them adhere to the same `fetchPolicy`, makes a lot of sense. Once you have the data you're looking for, which might have been fetched remotely or calculated using a local resolver, you can cache it and avoid recalculating/re-fetching it again on a subsequent request. But what if you're using local resolvers to run calculations that you need fired on every request? There are a few different ways this can be handled. You can switch your query to use a `fetchPolicy` that forces your entire query to run on each request, like `no-cache` or `network-only`. This will make sure your local resolvers fire on every request, but it will also make sure your network based query components fire on every request. Depending on your use case this might be okay, but what if you want the network parts of your query to leverage the cache, and just want your `@client` parts to run on every request? We'll cover a more flexible option for this in the [Forcing resolvers with `@client(always: true)`](#forcing-resolvers) section.

<h3 id="forcing-resolvers">Forcing resolvers with `@client(always: true)`</h3>

Apollo Client leverages its cache to help reduce the network overhead required when constantly making requests for the same data. By default, `@client` based fields leverage the cache in the exact same manner as remote fields. After a local resolver is run, its result is cached alongside any remote results. This way the next time a query is fired that can find its results in the cache, those results are used, and any associated local resolvers are not fired again (until the data is either removed from the cache or the query is updated to use a `no-cache` or `network-only` `fetchPolicy`).

While leveraging the cache for both local and remote results can be super helpful in a lot of cases, it's not always the best fit. We might want to use a local resolver to calculate a dynamic value that needs to be refreshed on every request, while at the same time continue to use the cache for the network based parts of our query. To support this use case, Apollo Client's `@client` directive accepts an `always` argument, that when set to `true` will ensure that the associated local resolver is run on every request. Looking at an example:

```jsx
import { ApolloClient } from 'apollo-client';
import { InMemoryCache } from 'apollo-cache-inmemory';
import gql from 'graphql-tag';

const client = new ApolloClient({
  cache: new InMemoryCache(),
  resolvers: {
    Query: {
      isLoggedIn() {
        return !!localStorage.getItem('token');
      },
    },
  },
});

const IS_LOGGED_IN = gql`
  query IsUserLoggedIn {
    isLoggedIn @client(always: true)
  }
`;

// ... run the query using client.query, a <Query /> component, etc.
```

The `isLoggedIn` resolver above is checking to see if an authentication token exists in `localStorage`. In this example, we want to make sure that every time the `IS_LOGGED_IN` query is executed, the `isLoggedIn` local resolver is also fired, so that we have the most up to date login information. To do this, we're using a `@client(always: true)` directive in the query, for the `isLoggedIn` field. If we didn't include `always: true`, then the local resolver would fire based on the queries `fetchPolicy`, which means we could be getting back a cached value for `isLoggedIn`. Using `@client(always: true)` ensures that we're always getting the direct result of running the associated local resolver.

> ⚠️ Please consider the impact of using `@client(always: true)` carefully. While forcing a local resolver to run on every request can be useful, if that resolver is computationally expensive or has side effects, you could be negatively impacting your application. We recommend leveraging the cache as much as possible when using local resolvers, to help with application performance. `@client(always: true)` is helpful to have in your tool-belt, but letting local resolvers adhere to a query `fetchPolicy` should be the preferred choice.

While `@client(always: true)` ensures that a local resolver is always fired, it's important to note that if a query is using a `fetchPolicy` that leverages the cache first (`cache-first`, `cache-and-network`, `cache-only`), the query is still attempted to be resolved from the cache first, before the local resolver is fired.    This happens because `@client(always: true)` use could be mixed with normal `@client` use in the same query, which means we want part of the query to adhere to the defined `fetchPolicy`. The benefit of this is that anything that can be loaded from the cache first is made available to your `@client(always: true)` resolver function, as its [first parameter](#local-resolvers). So even though you've used `@client(always: true)` to identify that you want to always run a specific resolver, within that resolver you can look at the loaded cache values for the query, and decide if you want to proceed with running the resolver.

<h3 id="client-variables">Using `@client` fields as variables</h3>

Apollo Client provides a way to use an `@client` field result as a variable for a selection set or field, in the same operation. So instead of running an `@client` based query first, getting the local result, then running a second query using the loaded local result as a variable, everything can be handled in one request. This is achieved by combining the `@client` directive with the `@export(as: "variableName")` directive:

```js
import { ApolloClient } from 'apollo-client';
import { InMemoryCache } from 'apollo-cache-inmemory';
import { HttpLink } from 'apollo-link-http';
import gql from 'graphql-tag';

const query = gql`
  query currentAuthorPostCount($authorId: Int!) {
    currentAuthorId @client @export(as: "authorId")
    postCount(authorId: $authorId)
  }
`;

const cache = new InMemoryCache();
const client = new ApolloClient({
  link: new HttpLink({ uri: 'http://localhost:4000/graphql' }),
  cache,
});

cache.writeData({
  data: {
    currentAuthorId: 12345,
  },
});

// ... run the query using client.query, the <Query /> component, etc.
```

In the example above, `currentAuthorId` is first loaded from the cache, then passed into the subsequent  `postCount` field as the `authorId` variable (specified by the `@export(as: "authorId")` directive). The `@export` directive can also be used on specific fields within a selection set, like:

```js
import { ApolloClient } from 'apollo-client';
import { InMemoryCache } from 'apollo-cache-inmemory';
import { HttpLink } from 'apollo-link-http';
import gql from 'graphql-tag';

const query = gql`
  query currentAuthorPostCount($authorId: Int!) {
    currentAuthor @client {
      name
      authorId @export(as: "authorId")
    }
    postCount(authorId: $authorId)
  }
`;

const cache = new InMemoryCache();
const client = new ApolloClient({
  link: new HttpLink({ uri: 'http://localhost:4000/graphql' }),
  cache,
});

cache.writeData({
  data: {
    currentAuthor: {
      __typename: 'Author',
      name: 'John Smith',
      authorId: 12345,
    },
  },
});

// ... run the query using client.query, the <Query /> component, etc.
```

Here the `authorId` variable is set from the `authorId` field loaded from the cache stored `currentAuthor`. `@export` variable use isn't limited to remote queries; it can also be used to define variables for other `@client` fields or selection sets:

```js
import { ApolloClient } from 'apollo-client';
import { InMemoryCache } from 'apollo-cache-inmemory';
import { HttpLink } from 'apollo-link-http';
import gql from 'graphql-tag';

const query = gql`
  query currentAuthorPostCount($authorId: Int!) {
    currentAuthorId @client @export(as: "authorId")
    postCount(authorId: $authorId) @client
  }
`;

const cache = new InMemoryCache();
const client = new ApolloClient({
  cache,
  resolvers: {
    Query: {
      postCount(_, { authorId }) {
        return authorId === 12345 ? 100 : 0;
      },
    },
  },
});

cache.writeData({
  data: {
    currentAuthorId: 12345,
  },
});

// ... run the query using client.query, the <Query /> component, etc.
```

So here the `currentAuthorId` is loaded from the cache, then passed into the `postCount` local resolver as `authorId`.

**A few important notes about `@export` use:**

1. Apollo Client currently only supports using the `@export` directive to store variables for local data. `@export` must be used with `@client`.

2. `@client @export` use might appear to go against the GraphQL specification, given that the execution order of an operation looks like it could affect the result. From the [Normal and Serial Execution](https://facebook.github.io/graphql/draft/#sec-Normal-and-Serial-Execution) section of the GraphQL spec:

  > ... the resolution of fields other than top‐level mutation fields must always be side effect‐free and idempotent, the execution order must not affect the result, and hence the server has the freedom to execute the field entries in whatever order it deems optimal.

  Apollo Client currently only supports the use of the `@export` directive when mixed with the `@client` directive. It prepares `@export` variables by first running through an operation that has `@client @export` directives, extracting the specified `@export` variables, then attempting to resolve the value of those variables from the local cache or local resolvers. Once a map of variable names to local values is built up, that map is then used to populate the variables passed in when running the server based GraphQL query. The execution order of the server based GraphQL query is not impacted by `@export` use; the variables are prepped and organized before the server query runs, so the specification is being followed.

3. If you define multiple `@export` variables that use the same name, in a single operation, the value of the last `@export` variable will be used as the variable value moving forward. When this happens Apollo Client will log a warning message (dev only).

<h2 id="managing-the-cache">Managing the cache</h2>

When you're using Apollo Client to work with local state, your Apollo cache becomes the single source of truth for all of your local and remote data. The [Apollo cache API](/docs/react/features/caching.html) has several methods that can assist you with updating and retrieving data. Let's walk through the most relevant methods, and explore some common use cases for each one.

<h3 id="write-data">writeData</h3>

The easiest way to update the cache is with `cache.writeData`, which allows you to write data directly to the cache without passing in a query. Here's how you use it in your resolver map for a simple update:

```js
import { ApolloClient } from 'apollo-client';
import { InMemoryCache } from 'apollo-cache-inmemory';

const client = new ApolloClient({
  cache: new InMemoryCache(),
  resolvers: {
    Mutation: {
      updateVisibilityFilter: (_, { visibilityFilter }, { cache }) => {
        const data = { visibilityFilter, __typename: 'Filter' };
        cache.writeData({ data });
      },
    },
  },
};
```

`cache.writeData` also allows you to pass in an optional `id` property to write a fragment to an existing object in the cache. This is useful if you want to add some client-side fields to an existing object in the cache.

The `id` should correspond to the object's cache key. If you're using the `InMemoryCache` and not overriding the `dataObjectFromId` config property, your cache key should be `__typename:id`.

```js
import { ApolloClient } from 'apollo-client';
import { InMemoryCache } from 'apollo-cache-inmemory';

const client = new ApolloClient({
  cache: new InMemoryCache(),
  resolvers: {
    Mutation: {
      updateUserEmail: (_, { id, email }, { cache }) => {
        const data = { email };
        cache.writeData({ id: `User:${id}`, data });
      },
    },
  },
};
```

`cache.writeData` should cover most of your needs; however, there are some cases where the data you're writing to the cache depends on the data that's already there. In that scenario, you should use `readQuery` or `readFragment`, which allows you to pass in a query or a fragment to read data from the cache. If you'd like to validate the shape of your data that you're writing to the cache, use `writeQuery` or `writeFragment`. We'll explain some of those use cases below.

<h3 id="write-read-query">writeQuery and readQuery</h3>

Sometimes, the data you're writing to the cache depends on data that's already in the cache; for example, you're adding an item to a list or setting a property based on an existing property value. In that case, you should use `cache.readQuery` to pass in a query and read a value from the cache before you write any data. Let's look at an example where we add a todo to a list:

```js
import { ApolloClient } from 'apollo-client';
import { InMemoryCache } from 'apollo-cache-inmemory';
import gql from 'graphql-tag';

let nextTodoId = 0;

const cache = new InMemoryCache();
cache.writeData({
  data: {
    todos: [],
  },
});

const client = new ApolloClient({
  resolvers: {
    Mutation: {
      addTodo: (_, { text }, { cache }) => {
        const query = gql`
          query GetTodos {
            todos @client {
              id
              text
              completed
            }
          }
        `;

        const previous = cache.readQuery({ query });
        const newTodo = { id: nextTodoId++, text, completed: false, __typename: 'TodoItem' };
        const data = {
          todos: [...previous.todos, newTodo],
        };

        // you can also do cache.writeData({ data }) here if you prefer
        cache.writeQuery({ query, data });
        return newTodo;
      },
    },
  },
});
```

In order to add our todo to the list, we need the todos that are currently in the cache, which is why we call `cache.readQuery` to retrieve them. `cache.readQuery` will throw an error if the data isn't in the cache, so we need to provide an initial state. This is why we're returning an empty array in our `Query.todos` resolver.

To write the data to the cache, you can use either `cache.writeQuery` or `cache.writeData`. The only difference between the two is that `cache.writeQuery` requires that you pass in a query to validate that the shape of the data you're writing to the cache is the same as the shape of the data required by the query. Under the hood, `cache.writeData` automatically constructs a query from the `data` object you pass in and calls `cache.writeQuery`.

<h3 id="write-read-fragment">writeFragment and readFragment</h3>

`cache.readFragment` is similar to `cache.readQuery` except you pass in a fragment. This allows for greater flexibility because you can read from any entry in the cache as long as you have its cache key. In contrast, `cache.readQuery` only lets you read from the root of your cache.

Let's go back to our previous todo list example and see how `cache.readFragment` can help us toggle one of our todos as completed.

```js
import { ApolloClient } from 'apollo-client';
import { InMemoryCache } from 'apollo-cache-inmemory';

const client = new ApolloClient({
  resolvers: {
    Mutation: {
      toggleTodo: (_, variables, { cache }) => {
        const id = `TodoItem:${variables.id}`;
        const fragment = gql`
          fragment completeTodo on TodoItem {
            completed
          }
        `;
        const todo = cache.readFragment({ fragment, id });
        const data = { ...todo, completed: !todo.completed };

        // you can also do cache.writeData({ data, id }) here if you prefer
        cache.writeFragment({ fragment, id, data });
        return null;
      },
    },
  },
});
```

In order to toggle our todo, we need the todo and its status from the cache, which is why we call `cache.readFragment` and pass in a fragment to retrieve it. The `id` we're passing into `cache.readFragment` refers to its cache key. If you're using the `InMemoryCache` and not overriding the `dataObjectFromId` config property, your cache key should be `__typename:id`.

To write the data to the cache, you can use either `cache.writeFragment` or `cache.writeData`. The only difference between the two is that `cache.writeFragment` requires that you pass in a fragment to validate that the shape of the data you're writing to the cache node is the same as the shape of the data required by the fragment. Under the hood, `cache.writeData` automatically constructs a fragment from the `data` object and `id` you pass in and calls `cache.writeFragment`.

<h2 id="client-schema">Client-side schema</h2>

You can optionally set a client-side schema to be used with Apollo Client, through either the `ApolloClient` constructor `typeDefs` parameter, or the local state API `setTypeDefs` method. Your schema should be written in [Schema Definition Language](/docs/graphql-tools/generate-schema.html#schema-language). This schema is not used for validation like it is on the server because the `graphql-js` modules for schema validation would dramatically increase your bundle size. Instead, your client-side schema is used for introspection in [Apollo Client Devtools](https://github.com/apollographql/apollo-client-devtools), where you can explore your schema in GraphiQL.

The following demonstrates how to configure a client-side schema through the `ApolloClient` constructor:

```js
import { ApolloClient } from 'apollo-client';
import { InMemoryCache } from 'apollo-cache-inmemory';
import { HttpLink } from 'apollo-link-http';
import gql from 'graphql-tag';

const typeDefs = gql`
  extend type Query {
    isLoggedIn: Boolean!
    cartItems: [Launch]!
  }

  extend type Launch {
    isInCart: Boolean!
  }

  extend type Mutation {
    addOrRemoveFromCart(id: ID!): [Launch]
  }
`;

const client = new ApolloClient({
  cache: new InMemoryCache(),
  link: new HttpLink({ uri: 'http://localhost:4000/graphql' }),
  typeDefs,
});
```

If you open up Apollo Client Devtools and click on the `GraphiQL` tab, you'll be able to explore your client schema in the "Docs" section. This example doesn't include a remote schema, but if it did, you would be able to see your local queries and mutations alongside your remote ones.

![GraphiQL Console](../img/client-schema.png)

<h2 id="migrating">Migrating from `apollo-link-state`</h2>

The [`apollo-link-state`](https://github.com/apollographql/apollo-link-state) project was the first to bring local state handling into the Apollo ecosystem. Handling local resolvers through the addition of an `ApolloLink` was a great starting point, and proved that `@client` based queries make sense, and work really well for local state management.

While `apollo-link-state` achieved some of the goals of local state handling, the information available when using any `ApolloLink` is limited by the modularity of the link system. We consider local state management a core part of the Apollo ecosystem, and as Apollo Client progresses, we want to make sure local resolvers are integrated as tightly as possible into core. This integration opens up new possibilities (like `@export` handling) and ties nicely into the future planned adjustments to cache data retention, invalidation, garbage collection, and other planned features that impact both local and remote data.

Updating your application to use Apollo Client's local state management features, instead of `apollo-link-state`, is fairly straightforward. The necessary steps are outlined below.

1. Including `apollo-link-state` as a dependency, and importing it to use `withClientState`, is no longer necessary. You can remove the `apollo-link-state` dependency since local state management is included with `apollo-client` >= 2.5.0.

2. Using `withClientState` is no longer supported. The following

  ```js
  const cache = new InMemoryCache();
  const stateLink = withClientState({ cache, resolvers: { ... } });
  const link = ApolloLink.from([stateLink, new HttpLink({ uri: '...' })]);
  const client = new ApolloClient({
    cache,
    link,
  });
  ```
  becomes

  ```js
  const client = new ApolloClient({
    cache: new InMemoryCache(),
    link: new HttpLink({ uri: '...' }),
    resolvers: { ... },
  });
  ```

3. `defaults` are no longer supported. To prep the cache, use [`cache.writeData`](#write-data) directly instead. So

  ```js
  const cache = new InMemoryCache();
  const stateLink = withClientState({
    cache,
    resolvers: { ... },
    defaults: {
      someField: 'some value',
    },
  });
  const link = ApolloLink.from([stateLink, new HttpLink({ uri: '...' })]);
  const client = new ApolloClient({
    cache,
    link,
  });
  ```
  becomes:

  ```js
  const cache = new InMemoryCache();
  const client = new ApolloClient({
    cache,
    link: new HttpLink({ uri: '...' }),
    resolvers: { ... },
  });
  cache.writeData({
    data: {
      someField: 'some value',
    },
  });
  ```

4. If you're using Apollo Boost, you shouldn't have to change anything. Apollo Boost has been updated to use Apollo Client's integrated local state handling, which means it is no longer using `apollo-link-state`. Behind the scenes, the Apollo Boost `clientState` constructor parameter now feeds the necessary local state initialization directly into Apollo Client.

5. Test thoroughly! 🙂

<h2 id="next-steps">Next steps</h2>

Managing your local data with Apollo Client can help simplify your state management code, since the Apollo cache becomes your single source of truth for all of the data in your application. If you'd like to learn more about Apollo Client's local state features, check out:

- The [Apollo tutorial](https://www.apollographql.com/docs/tutorial/introduction.html) which will not only show you how to use Apollo Client's local state features in a step by step manner, but will also guide you through using other Apollo components to build a fullstack application.
- The [Apollo community slack group](https://www.apollographql.com/slack), in particular the `#local-state` channel, is a great place to ask Apollo Client local state questions.
- Interested in suggesting or working on future changes to help make Apollo Client's local state management even better? We'd love the help! [Open a new feature request](https://github.com/apollographql/apollo-feature-requests) to kick start your feature discussion.
- Found a bug? Impossible! 🙈 Open a new issue in the [Apollo Client repo](https://github.com/apollographql/apollo-client), ideally with a small runnable reproduction, and someone from the community or Apollo team will help get it fixed.

<h2 id="api">API</h2>

Apollo Client local state handling is baked in, so you don't have to install anything extra. Local state management can be configured during `ApolloClient` instantiation (via the `ApolloClient` constructor) or by using the `ApolloClient` local state API. Data in the cache can be managed through the `ApolloCache` API.

<h3 id="apollo-client">ApolloClient</h3>

<h4 id="apollo-client-constructor">Constructor</h4>

```js
import { ApolloClient } from 'apollo-client';
import { InMemoryCache } from 'apollo-cache-inmemory';

const client = new ApolloClient({
  cache: new InMemoryCache(),
  resolvers: { ... },
  typeDefs: { ... },
});
```

<dl>
  <dt>`resolvers?`: Resolvers | Resolvers[]</dt>
  <dd>A map of resolver functions that your GraphQL queries and mutations call in order to read and write to the cache.</dd>
  <dt>`typeDefs?`: string | string[] | DocumentNode | DocumentNode[];<string></dt>
  <dd>A string representing your client-side schema written in the [Schema Definition Language](/docs/graphql-tools/generate-schema.html#schema-language). This schema is not used for validation, but is used for introspection by the [Apollo Client Devtools](https://github.com/apollographql/apollo-client-devtools).</dd>
</dl>

None of these options are required. If you don't specify anything, you will still be able to use the `@client` directive to query the Apollo Client cache.

<h4 id="apollo-client-methods">Methods</h4>

```js
import { ApolloClient } from 'apollo-client';
import { InMemoryCache } from 'apollo-cache-inmemory';
import { HttpLink } from 'apollo-link-http';

const client = new ApolloClient({
  cache: new InMemoryCache(),
  link: new HttpLink({ uri: 'http://localhost:4000/graphql' }),
});

client.setResolvers({ ... });
```

<dl>
  <dt>`addResolvers(resolvers: Resolvers | Resolvers[])`</dt>
  <dd>A map of resolver functions that your GraphQL queries and mutations call in order to read and write to the cache. Resolver functions added through `addResolvers` are added to the internal resolver function map, meaning any existing resolvers (that aren't overwritten) are preserved.</dd>
  <dt>`setResolvers(resolvers: Resolvers | Resolvers[])`: </dt>
  <dd>A map of resolver functions that your GraphQL queries and mutations call in order to read and write to the cache. Resolver functions added through `setResolvers` overwrite all existing resolvers (a pre-existing resolver map is wiped out, before the new resolvers are added).</dd>
  <dt>`getResolvers`</dt>
  <dd>Get the currently defined resolver map.</dd>
  <dt>`setTypeDefs(typeDefs: string | string[] | DocumentNode | DocumentNode[])`</dt>
  <dd>A string representing your client-side schema written in the [Schema Definition Language](/docs/graphql-tools/generate-schema.html#schema-language), or as a GraphQL AST. This schema is not used for validation, but is used for introspection by the [Apollo Client Devtools](https://github.com/apollographql/apollo-client-devtools).</dd>
  <dt>`getTypeDefs`</dt>
  <dd>Returns a string (SDL) or GraphQL AST representation of your client-side schema (if previously set via the `ApolloClient` constructor or `setTypeDefs`).</dd>
  <dt>`setLocalStateFragmentMatcher(fragmentMatcher: FragmentMatcher)`</dt>
  <dd>Set a custom `FragmentMatcher` to be used when resolving local state queries involving [fragments on unions or interfaces](/docs/react/advanced/fragments.html#fragment-matcher).</dd>
</dl>

**Typescript interfaces/types:**

```ts
interface Resolvers {
  [key: string]: {
    [field: string]: (
      rootValue?: any,
      args?: any,
      context?: any,
      info?: any,
    ) => any;
  };
}

type FragmentMatcher = (
  rootValue: any,
  typeCondition: string,
  context: any,
) => boolean;
```

<h3 id="apollo-cache">ApolloCache</h3>

<h4 id="apollo-cache-methods">Methods</h4>

```js
import { InMemoryCache } from 'apollo-cache-inmemory';

const cache = new InMemoryCache();
cache.writeData({
  data: {
    isLoggedIn: !!localStorage.getItem('token'),
    cartItems: [],
  },
});
```

<dl>
  <dt>`writeData({ id, data })`</dt>
  <dd>Write data directly to the root of the cache without having to pass in a query. Great for prepping the cache with initial data. If you would like to write data to an existing entry in the cache, pass in the entry's cache key to `id`.</dd>
  <dt>`writeQuery({ query, variables, data })`</dt>
  <dd>Similar to `writeData` (writes data to the root of the cache) but uses the specified query to validate that the shape of the data you’re writing to the cache is the same as the shape of the data required by the query.</dd>
  <dt>`readQuery({ query, variables })`</dt>
  <dd>Read data from the cache for the specified query.</dd>
  <dt>`writeFragment({ id, fragment, fragmentName, variables, data })`</dt>
  <dd>Similar to `writeData` (writes data to an existing entry in the cache) but uses the specified fragment to validate that the shape of the data you’re writing to the cache is the same as the shape of the data required by the fragment.</dd>
  <dt>`readFragment({ id, fragment, fragmentName, variables })`</dt>
  <dd>Read data from the cache for the specified fragment.</dd>
</dl><|MERGE_RESOLUTION|>--- conflicted
+++ resolved
@@ -13,38 +13,7 @@
 
 > ⚠️ If you're interested in integrating local state handling capabilities with Apollo Client < 2.5, please refer to our (now deprecated) [`apollo-link-state`](https://github.com/apollographql/apollo-link-state) project. As of Apollo Client 2.5, local state handling is baked into the core, which means it is no longer necessary to use `apollo-link-state`. For help migrating from `apollo-link-state` to Apollo Client 2.5, please refer to the [Migrating from `apollo-link-state`](#migrating) section.
 
-<<<<<<< HEAD
 <h2 id="updating-local-state">Updating local state</h2>
-=======
-```js
-import ApolloClient from "apollo-boost";
-import { defaults, resolvers } from "./resolvers";
-
-const client = new ApolloClient({
-  uri: `https://nx9zvp49q7.lp.gql.zone/graphql`,
-  clientState: {
-    defaults,
-    resolvers,
-    typeDefs
-  }
-});
-```
-
-The three options you can pass to `clientState` are:
-
-<dl>
-  <dt>[`defaults`](#defaults): Object</dt>
-  <dd>The initial data you want to write to the Apollo cache when the client is initialized</dd>
-  <dt>[`resolvers`](#resolvers): Object</dt>
-  <dd>A map of functions that your GraphQL queries and mutations call in order to read and write to the cache</dd>
-  <dt>[`typeDefs`](#schema): string | Array<string></dt>
-  <dd>A string representing your client-side schema written in [Schema Definition Language](/docs/graphql-tools/generate-schema.html#schema-language). This schema is not used for validation (yet!), but is used for introspection in Apollo DevTools</dd>
-</dl>
-
-None of these options are required. If you don't specify anything, you will still be able to use the `@client` directive to query the cache.
-
-If you'd like a deep dive into the `clientState` config properties, we recommend checking out the [`apollo-link-state` docs](/docs/link/links/state.html). Otherwise, get ready to learn about these properties gradually as we build `Query` and `Mutation` components for local data.
->>>>>>> 0bfba301
 
 There are two main ways to perform local state mutations. The first way is to directly write to the cache by calling `cache.writeData`. Direct writes are great for one-off mutations that don't depend on the data that's currently in the cache, such as writing a single value. The second way is by creating a `Mutation` component with a GraphQL mutation that calls a local client-side resolver. We recommend using resolvers if your mutation depends on existing values in the cache, such as adding an item to a list or toggling a boolean.
 
@@ -977,7 +946,7 @@
 
 If you open up Apollo Client Devtools and click on the `GraphiQL` tab, you'll be able to explore your client schema in the "Docs" section. This example doesn't include a remote schema, but if it did, you would be able to see your local queries and mutations alongside your remote ones.
 
-![GraphiQL Console](../img/client-schema.png)
+![GraphiQL Console](../assets/client-schema.png)
 
 <h2 id="migrating">Migrating from `apollo-link-state`</h2>
 
