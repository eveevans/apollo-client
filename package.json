{
  "name": "@apollo/client",
<<<<<<< HEAD
  "version": "3.6.0-beta.5",
=======
  "version": "3.5.9",
>>>>>>> 580f9baa
  "description": "A fully-featured caching GraphQL client.",
  "private": true,
  "keywords": [
    "apollo",
    "graphql",
    "react",
    "hooks",
    "client",
    "cache"
  ],
  "author": "packages@apollographql.com",
  "license": "MIT",
  "main": "./dist/main.cjs",
  "module": "./dist/index.js",
  "types": "./dist/index.d.ts",
  "sideEffects": false,
  "react-native": {
    "./dist/cache/inmemory/fixPolyfills.js": "./dist/cache/inmemory/fixPolyfills.native.js"
  },
  "repository": {
    "type": "git",
    "url": "git+https://github.com/apollographql/apollo-client.git"
  },
  "bugs": {
    "url": "https://github.com/apollographql/apollo-client/issues"
  },
  "homepage": "https://www.apollographql.com/docs/react/",
  "scripts": {
    "prebuild": "npm run clean",
    "build": "tsc",
    "postbuild": "npm run update-version && npm run invariants && npm run sourcemaps && npm run rollup && npm run prepdist && npm run postprocess-dist && npm run verify-version",
    "update-version": "node config/version.js update",
    "verify-version": "node config/version.js verify",
    "invariants": "ts-node-script config/processInvariants.ts",
    "sourcemaps": "ts-node-script config/rewriteSourceMaps.ts",
    "rollup": "rollup -c ./config/rollup.config.js",
    "prepdist": "node ./config/prepareDist.js",
    "postprocess-dist": "ts-node-script config/postprocessDist.ts",
    "clean": "rimraf -r dist coverage lib temp",
    "ci:precheck": "node config/precheck.js",
    "test": "jest --config ./config/jest.config.js",
    "test:debug": "BABEL_ENV=server node --inspect-brk node_modules/.bin/jest --config ./config/jest.config.js --runInBand --testTimeout 99999",
    "test:ci": "npm run test:coverage && npm run test:memory",
    "test:watch": "jest --config ./config/jest.config.js --watch",
    "test:memory": "cd scripts/memory && npm i && npm test",
    "test:coverage": "npm run coverage -- --ci --maxWorkers=2 --reporters=default --reporters=jest-junit",
    "coverage": "jest --config ./config/jest.config.js --verbose --coverage",
    "bundlesize": "npm run build && bundlesize",
    "predeploy": "npm run build",
    "deploy": "cd dist && npm publish --tag beta"
  },
  "bundlesize": [
    {
      "name": "apollo-client",
      "path": "./dist/apollo-client.min.cjs",
      "maxSize": "28.6kB"
    }
  ],
  "engines": {
    "npm": "^7.20.3 || ^8.0.0"
  },
  "peerDependencies": {
    "graphql": "^14.0.0 || ^15.0.0 || ^16.0.0",
    "graphql-ws": "^5.5.5",
    "react": "^16.8.0 || ^17.0.0",
    "subscriptions-transport-ws": "^0.9.0 || ^0.11.0"
  },
  "peerDependenciesMeta": {
    "graphql-ws": {
      "optional": true
    },
    "react": {
      "optional": true
    },
    "subscriptions-transport-ws": {
      "optional": true
    }
  },
  "dependencies": {
    "@graphql-typed-document-node/core": "^3.0.0",
    "@wry/context": "^0.6.0",
    "@wry/equality": "^0.5.0",
    "@wry/trie": "^0.3.0",
    "graphql-tag": "^2.12.3",
    "hoist-non-react-statics": "^3.3.2",
    "optimism": "^0.16.1",
    "prop-types": "^15.7.2",
    "symbol-observable": "^4.0.0",
    "ts-invariant": "^0.10.0",
    "tslib": "^2.3.0",
    "zen-observable-ts": "^1.2.0"
  },
  "devDependencies": {
    "@babel/parser": "7.17.0",
    "@graphql-tools/schema": "8.3.1",
    "@rollup/plugin-node-resolve": "11.2.1",
    "@testing-library/react": "12.1.2",
    "@testing-library/react-hooks": "7.0.2",
    "@types/fast-json-stable-stringify": "2.0.0",
    "@types/fetch-mock": "7.3.5",
    "@types/glob": "7.2.0",
    "@types/hoist-non-react-statics": "3.3.1",
    "@types/jest": "27.4.0",
    "@types/lodash": "4.14.178",
    "@types/node": "16.11.24",
    "@types/react": "17.0.34",
    "@types/react-dom": "17.0.2",
    "acorn": "8.6.0",
    "bundlesize": "0.18.1",
    "cross-fetch": "3.1.5",
    "crypto-hash": "1.3.0",
    "fetch-mock": "9.11.0",
    "glob": "7.2.0",
    "graphql": "16.0.1",
<<<<<<< HEAD
    "graphql-ws": "5.5.5",
    "jest": "27.4.7",
=======
    "jest": "27.5.1",
>>>>>>> 580f9baa
    "jest-fetch-mock": "3.0.3",
    "jest-junit": "13.0.0",
    "lodash": "4.17.21",
    "react": "17.0.2",
    "react-dom": "17.0.2",
    "recast": "0.21.0",
    "resolve": "1.22.0",
    "rimraf": "3.0.2",
    "rollup": "2.67.2",
    "rollup-plugin-terser": "7.0.2",
    "rxjs": "6.6.7",
    "subscriptions-transport-ws": "0.11.0",
    "terser": "5.10.0",
    "ts-jest": "27.1.3",
    "ts-node": "10.5.0",
    "typescript": "4.5.5",
    "wait-for-observables": "1.0.3",
    "whatwg-fetch": "3.6.2"
  },
  "publishConfig": {
    "access": "public"
  }
}<|MERGE_RESOLUTION|>--- conflicted
+++ resolved
@@ -1,10 +1,6 @@
 {
   "name": "@apollo/client",
-<<<<<<< HEAD
   "version": "3.6.0-beta.5",
-=======
-  "version": "3.5.9",
->>>>>>> 580f9baa
   "description": "A fully-featured caching GraphQL client.",
   "private": true,
   "keywords": [
@@ -119,12 +115,8 @@
     "fetch-mock": "9.11.0",
     "glob": "7.2.0",
     "graphql": "16.0.1",
-<<<<<<< HEAD
     "graphql-ws": "5.5.5",
-    "jest": "27.4.7",
-=======
     "jest": "27.5.1",
->>>>>>> 580f9baa
     "jest-fetch-mock": "3.0.3",
     "jest-junit": "13.0.0",
     "lodash": "4.17.21",
