--- conflicted
+++ resolved
@@ -39,12 +39,8 @@
     "rollup": "rollup -c ./config/rollup.config.js",
     "prepdist": "node ./config/prepareDist.js",
     "resolve": "ts-node-script config/resolveModuleIds.ts",
-<<<<<<< HEAD
+    "check-DEV": "ts-node-script config/checkDEV.ts",
     "clean": "rimraf -r dist coverage lib temp",
-=======
-    "check-DEV": "ts-node-script config/checkDEV.ts",
-    "clean": "rimraf -r dist coverage lib",
->>>>>>> 99fa6a0d
     "test": "jest --config ./config/jest.config.js",
     "test:debug": "BABEL_ENV=server node --inspect-brk node_modules/.bin/jest --config ./config/jest.config.js --runInBand --testTimeout 99999",
     "test:ci": "npm run test:coverage && npm run test:memory",
