--- conflicted
+++ resolved
@@ -1,4 +1,3 @@
-<<<<<<< HEAD
 ## Apollo Client 3.4.0 (not yet released)
 
 ### Bug fixes
@@ -34,14 +33,13 @@
 
 ### Documentation
 TBD
-=======
+
 ## Apollo Client 3.3.12 (not yet released)
 
 ### Bug fixes
 
 - Maintain serial ordering of `asyncMap` mapping function calls, and prevent potential unhandled `Promise` rejection errors. <br/>
   [@benjamn](https://github.com/benjamn) in [#7818](https://github.com/apollographql/apollo-client/pull/7818)
->>>>>>> f4989000
 
 ## Apollo Client 3.3.11
 
