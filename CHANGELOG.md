--- conflicted
+++ resolved
@@ -1,4 +1,3 @@
-<<<<<<< HEAD
 ## Apollo Client 3.4.0 (not yet released)
 
 ### Bug fixes
@@ -65,10 +64,7 @@
 ### Documentation
 TBD
 
-## Apollo Client 3.3.16
-=======
 ## Apollo Client 3.3.17 (not yet released)
->>>>>>> dfd159e0
 
 ### Bug fixes
 
