<<<<<<< HEAD
## Apollo Client 3.4.0 (not yet released)

### Bug fixes
TBD

### Improvements

- `InMemoryCache` now _guarantees_ that any two result objects returned by the cache (from `readQuery`, `readFragment`, etc.) will be referentially equal (`===`) if they are deeply equal. Previously, `===` equality was often achievable for results for the same query, on a best-effort basis. Now, equivalent result objects will be automatically shared among the result trees of completely different queries. This guarantee is important for taking full advantage of optimistic updates that correctly guess the final data, and for "pure" UI components that can skip re-rendering when their input data are unchanged. <br/>
  [@benjamn](https://github.com/benjamn) in [#7439](https://github.com/apollographql/apollo-client/pull/7439)

- Support `client.refetchQueries` as an imperative way to refetch queries, without having to pass `options.refetchQueries` to `client.mutate`. <br/>
  [@dannycochran](https://github.com/dannycochran) in [#7431](https://github.com/apollographql/apollo-client/pull/7431)

- When `@apollo/client` is imported as CommonJS (for example, in Node.js), the global `process` variable is now shadowed with a stripped-down object that includes only `process.env.NODE_ENV` (since that's all Apollo Client needs), eliminating the significant performance penalty of repeatedly accessing `process.env` at runtime. <br/>
  [@benjamn](https://github.com/benjamn) in [#7627](https://github.com/apollographql/apollo-client/pull/7627)

### Documentation
TBD
=======
## Apollo Client 3.3.8

### Bug Fixes

- Catch updates in `useReactiveVar` with an additional check. <br/>
  [@jcreighton](https://github.com/jcreighton) in [#7652](https://github.com/apollographql/apollo-client/pull/7652)

- Reactivate forgotten reactive variables whenever `InMemoryCache` acquires its first watcher. <br/>
  [@benjamn](https://github.com/benjamn) in [#7657](https://github.com/apollographql/apollo-client/pull/7657)

- Backport `Symbol.species` fix for `Concast` and `ObservableQuery` from [`release-3.4`](https://github.com/apollographql/apollo-client/pull/7399), fixing subscriptions in React Native Android when the Hermes JavaScript engine is enabled (among other benefits). <br/>
  [@benjamn](https://github.com/benjamn) in [#7403](https://github.com/apollographql/apollo-client/pull/7403) and [#7660](https://github.com/apollographql/apollo-client/pull/7660)
>>>>>>> 88e3ecd4

## Apollo Client 3.3.7

### Bug Fixes

- Fix a regression due to [#7310](https://github.com/apollographql/apollo-client/pull/7310) that caused `loading` always to be `true` for `skip: true` results during server-side rendering. <br/>
  [@rgrove](https://github.com/rgrove) in [#7567](https://github.com/apollographql/apollo-client/pull/7567)

- Avoid duplicate `useReactiveVar` listeners when rendering in `React.StrictMode`. <br/>
  [@jcreighton](https://github.com/jcreighton) in [#7581](https://github.com/apollographql/apollo-client/pull/7581)

### Improvements

- Set `displayName` on `ApolloContext` objects for easier debugging. <br/>
  [@dulmandakh](https://github.com/dulmandakh) in [#7550](https://github.com/apollographql/apollo-client/pull/7550)

## Apollo Client 3.3.6

### Bug Fixes

- Immediately apply `queryType: true`, `mutationType: true`, and `subscriptionType: true` type policies, rather than waiting for the first time the policy is used, fixing a [regression](https://github.com/apollographql/apollo-client/issues/7443) introduced by [#7065](https://github.com/apollographql/apollo-client/pull/7065). <br/>
  [@benjamn](https://github.com/benjamn) in [#7463](https://github.com/apollographql/apollo-client/pull/7463)

- Check that `window` is defined even when `connectToDevTools` is `true`. <br/>
  [@yasupeke](https://github.com/yasupeke) in [#7434](https://github.com/apollographql/apollo-client/pull/7434)

### Improvements

- Replace stray `console.debug` (undefined in React Native) with `invariant.log`. <br/>
  [@benjamn](https://github.com/benjamn) in [#7454](https://github.com/apollographql/apollo-client/pull/7454)

- Suggest Firefox Apollo DevTools as well as the Chrome extension. <br/>
  [@benjamn](https://github.com/benjamn) in [#7461](https://github.com/apollographql/apollo-client/pull/7461)

## Apollo Client 3.3.5

### Improvements

- Restore `client.version` property, reflecting the current `@apollo/client` version from `package.json`. <br/>
  [@benjamn](https://github.com/benjamn) in [#7448](https://github.com/apollographql/apollo-client/pull/7448)

## Apollo Client 3.3.4

### Improvements

- Update `ts-invariant` to avoid potential [Content Security Policy](https://developer.mozilla.org/en-US/docs/Web/HTTP/CSP)-violating `Function` fallback, thanks to [a clever new `globalThis` polyfill technique](https://mathiasbynens.be/notes/globalthis). <br/>
  [@benjamn](https://github.com/benjamn) in [#7414](https://github.com/apollographql/apollo-client/pull/7414)

## Apollo Client 3.3.3

### Bug fixes

- Make the `observer` parameter of `ApolloLink#onError` optional, fixing an unnecessary breaking change for any code that called `onError` directly. <br/>
  [@benjamn](https://github.com/benjamn) in [#7407](https://github.com/apollographql/apollo-client/pull/7407)

## Apollo Client 3.3.2

> ⚠️ **Note:** This version of `@apollo/client` contains no behavioral changes since version 3.3.1

### Documentation

- The [Pagination](https://www.apollographql.com/docs/react/pagination/overview/) article has been completely rewritten (and split into multiple pages) to cover Apollo Client 3 field policies. <br/>
  [@benjamn](https://github.com/benjamn) and [@StephenBarlow](https://github.com/StephenBarlow) in [#7175](https://github.com/apollographql/apollo-client/pull/7175)

- Revamp [local state tutorial chapter](https://www.apollographql.com/docs/tutorial/local-state/) for Apollo Client 3, including reactive variables. <br/>
  [@StephenBarlow](https://github.com/StephenBarlow) in [`apollographql@apollo#1050`](https://github.com/apollographql/apollo/pull/1050)

- Add examples of using `ApolloLink` to modify response data asynchronously. <br/>
  [@alichry](https://github.com/alichry) in [#7332](https://github.com/apollographql/apollo-client/pull/7332)

- Consolidate separate v2.4, v2.5, and v2.6 documentation versions into one v2 version. <br/>
  [@jgarrow](https://github.com/jgarrow) in [#7378](https://github.com/apollographql/apollo-client/pull/7378)

## Apollo Client 3.3.1

### Bug Fixes

- Revert back to `default`-importing `React` internally, rather than using a namespace import. <br/>
  [@benjamn](https://github.com/benjamn) in [113475b1](https://github.com/apollographql/apollo-client/commit/113475b163a19a40a67465c11e8e6f48a1de7e76)

## Apollo Client 3.3.0

### Bug Fixes

- Update `@wry/equality` to consider undefined properties equivalent to missing properties. <br/>
  [@benjamn](https://github.com/benjamn) in [#7108](https://github.com/apollographql/apollo-client/pull/7108)

- Prevent memory leaks involving unused `onBroadcast` function closure created in `ApolloClient` constructor. <br/>
  [@kamilkisiela](https://github.com/kamilkisiela) in [#7161](https://github.com/apollographql/apollo-client/pull/7161)

- Provide default empty cache object for root IDs like `ROOT_QUERY`, to avoid differences in behavior before/after `ROOT_QUERY` data has been written into `InMemoryCache`. <br/>
  [@benjamn](https://github.com/benjamn) in [#7100](https://github.com/apollographql/apollo-client/pull/7100)

- Cancel `queryInfo.notifyTimeout` in `QueryInfo#markResult` to prevent unnecessary network requests when using a `FetchPolicy` of `cache-and-network` or `network-only` in a React component with multiple `useQuery` calls. <br/>
  [@benjamn](https://github.com/benjamn) in [#7347](https://github.com/apollographql/apollo-client/pull/7347)

### Potentially breaking changes

- Ensure `cache.readQuery` and `cache.readFragment` always return `TData | null`, instead of throwing `MissingFieldError` exceptions when missing fields are encountered. <br/>
  [@benjamn](https://github.com/benjamn) in [#7098](https://github.com/apollographql/apollo-client/pull/7098)
  > Since this change converts prior exceptions to `null` returns, and since `null` was already a possible return value according to the `TData | null` return type, we are confident this change will be backwards compatible (as long as `null` was properly handled before).

- `HttpLink` will now automatically strip any unused `variables` before sending queries to the GraphQL server, since those queries are very likely to fail validation, according to the [All Variables Used](https://spec.graphql.org/draft/#sec-All-Variables-Used) rule in the GraphQL specification. If you depend on the preservation of unused variables, you can restore the previous behavior by passing `includeUnusedVariables: true` to the `HttpLink` constructor (which is typically passed as `options.link` to the `ApolloClient` constructor). <br/>
  [@benjamn](https://github.com/benjamn) in [#7127](https://github.com/apollographql/apollo-client/pull/7127)

- Ensure `MockLink` (used by `MockedProvider`) returns mock configuration errors (e.g. `No more mocked responses for the query ...`) through the Link's `Observable`, instead of throwing them. These errors are now available through the `error` property of a result. <br/>
  [@hwillson](https://github.com/hwillson) in [#7110](https://github.com/apollographql/apollo-client/pull/7110)
  > Returning mock configuration errors through the Link's `Observable` was the default behavior in Apollo Client 2.x. We changed it for 3, but the change has been problematic for those looking to migrate from 2.x to 3. We've decided to change this back with the understanding that not many people want or are relying on `MockLink`'s throwing exception approach. If you want to change this functionality, you can define custom error handling through `MockLink.setOnError`.

- Unsubscribing the last observer from an `ObservableQuery` will once again unsubscribe from the underlying network `Observable` in all cases, as in Apollo Client 2.x, allowing network requests to be cancelled by unsubscribing. <br/>
  [@javier-garcia-meteologica](https://github.com/javier-garcia-meteologica) in [#7165](https://github.com/apollographql/apollo-client/pull/7165) and [#7170](https://github.com/apollographql/apollo-client/pull/7170).

- The independent `QueryBaseOptions` and `ModifiableWatchQueryOptions` interface supertypes have been eliminated, and their fields are now defined by `QueryOptions`. <br/>
  [@DCtheTall](https://github.com/DCtheTall) in [#7136](https://github.com/apollographql/apollo-client/pull/7136)

- Internally, Apollo Client now avoids nested imports from the `graphql` package, importing everything from the top-level package instead. For example,
  ```ts
  import { visit } from "graphql/language/visitor"
  ```
  is now just
  ```ts
  import { visit } from "graphql"
  ```
  Since the `graphql` package uses `.mjs` modules, your bundler may need to be configured to recognize `.mjs` files as ECMAScript modules rather than CommonJS modules. <br/>
  [@benjamn](https://github.com/benjamn) in [#7185](https://github.com/apollographql/apollo-client/pull/7185)

### Improvements

- Support inheritance of type and field policies, according to `possibleTypes`. <br/>
  [@benjamn](https://github.com/benjamn) in [#7065](https://github.com/apollographql/apollo-client/pull/7065)

- Allow configuring custom `merge` functions, including the `merge: true` and `merge: false` shorthands, in type policies as well as field policies. <br/>
  [@benjamn](https://github.com/benjamn) in [#7070](https://github.com/apollographql/apollo-client/pull/7070)

- The verbosity of Apollo Client console messages can be globally adjusted using the `setLogVerbosity` function:
  ```ts
  import { setLogVerbosity } from "@apollo/client";
  setLogVerbosity("log"); // display all messages
  setLogVerbosity("warn"); // display only warnings and errors (default)
  setLogVerbosity("error"); // display only errors
  setLogVerbosity("silent"); // hide all console messages
  ```
  Remember that all logs, warnings, and errors are hidden in production. <br/>
  [@benjamn](https://github.com/benjamn) in [#7226](https://github.com/apollographql/apollo-client/pull/7226)

- Modifying `InMemoryCache` fields that have `keyArgs` configured will now invalidate only the field value with matching key arguments, rather than invalidating all field values that share the same field name. If `keyArgs` has not been configured, the cache must err on the side of invalidating by field name, as before. <br/>
  [@benjamn](https://github.com/benjamn) in [#7351](https://github.com/apollographql/apollo-client/pull/7351)

- Shallow-merge `options.variables` when combining existing or default options with newly-provided options, so new variables do not completely overwrite existing variables. <br/>
  [@amannn](https://github.com/amannn) in [#6927](https://github.com/apollographql/apollo-client/pull/6927)

- Avoid displaying `Cache data may be lost...` warnings for scalar field values that happen to be objects, such as JSON data. <br/>
  [@benjamn](https://github.com/benjamn) in [#7075](https://github.com/apollographql/apollo-client/pull/7075)

- In addition to the `result.data` property, `useQuery` and `useLazyQuery` will now provide a `result.previousData` property, which can be useful when a network request is pending and `result.data` is undefined, since `result.previousData` can be rendered instead of rendering an empty/loading state. <br/>
  [@hwillson](https://github.com/hwillson) in [#7082](https://github.com/apollographql/apollo-client/pull/7082)

- Passing `validate: true` to the `SchemaLink` constructor will enable validation of incoming queries against the local schema before execution, returning validation errors in `result.errors`, just like a non-local GraphQL endpoint typically would. <br/>
  [@amannn](https://github.com/amannn) in [#7094](https://github.com/apollographql/apollo-client/pull/7094)

- Allow optional arguments in `keyArgs: [...]` arrays for `InMemoryCache` field policies. <br/>
  [@benjamn](https://github.com/benjamn) in [#7109](https://github.com/apollographql/apollo-client/pull/7109)

- Avoid registering `QueryPromise` when `skip` is `true` during server-side rendering. <br/>
  [@izumin5210](https://github.com/izumin5210) in [#7310](https://github.com/apollographql/apollo-client/pull/7310)

- `ApolloCache` objects (including `InMemoryCache`) may now be associated with or disassociated from individual reactive variables by calling `reactiveVar.attachCache(cache)` and/or `reactiveVar.forgetCache(cache)`. <br/>
  [@benjamn](https://github.com/benjamn) in [#7350](https://github.com/apollographql/apollo-client/pull/7350)

## Apollo Client 3.2.9

### Bug Fixes

- Revert back to `default`-importing `React` internally, rather than using a namespace import. <br/>
  [@benjamn](https://github.com/benjamn) in [113475b1](https://github.com/apollographql/apollo-client/commit/113475b163a19a40a67465c11e8e6f48a1de7e76)

## Apollo Client 3.2.8

### Bug Fixes

- Ensure `sourcesContent` array is properly defined in `.js.map` files generated by `tsc`. <br/>
  [@benjamn](https://github.com/benjamn) in [#7371](https://github.com/apollographql/apollo-client/pull/7371)

- Avoid relying on global `Symbol` properties in `ApolloContext.ts`. <br/>
  [@benjamn](https://github.com/benjamn) in [#7371](https://github.com/apollographql/apollo-client/pull/7371)

## Apollo Client 3.2.7

### Bug Fixes

- Revert updating `symbol-observable` from version 2.x to version 3, which caused TypeScript errors with some `@types/node` versions, especially in Angular applications. <br/>
  [@benjamn](https://github.com/benjamn) in [#7340](https://github.com/apollographql/apollo-client/pull/7340)

## Apollo Client 3.2.6

### Bug Fixes

- Always consider singleton IDs like `ROOT_QUERY` and `ROOT_MUTATION` to be root IDs during `cache.gc` garbage collection, regardless of whether they have been retained or released. <br/>
  [@benjamn](https://github.com/benjamn) in [#7333](https://github.com/apollographql/apollo-client/pull/7333)

- Use optional chaining syntax (`this.currentObservable?.refetch`) in React `refetch` wrapper function to avoid crashing when an unmounted component is accidentally refetched. <br/>
  [@tm1000](https://github.com/tm1000) in [#6314](https://github.com/apollographql/apollo-client/pull/6314) and
  [@linmic](https://github.com/linmic) in [#7186](https://github.com/apollographql/apollo-client/pull/7186)

### Improvements

- Handle older `react-apollo` package in `codemods/ac2-to-ac3/imports.js` migration script. <br/>
  [@tm1000](https://github.com/tm1000) in [#7216](https://github.com/apollographql/apollo-client/pull/7216)

- Ensure `relayStylePagination` preserves `pageInfo.{start,end}Cursor` if `edges` is missing or empty. <br/>
  [@beaucollins](https://github.com/beaucollins) in [#7224](https://github.com/apollographql/apollo-client/pull/7224)

## Apollo Client 3.2.5

### Improvements

- Move `terser` dependency from `dependencies` to `devDependencies`. <br/>
  [@SimenB](https://github.com/SimenB) in [#7188](https://github.com/apollographql/apollo-client/pull/7188)

- Avoid all sub-package imports from the `graphql` npm package. <br/>
  [@stoically](https://github.com/stoically) in [#7185](https://github.com/apollographql/apollo-client/pull/7185)

## Apollo Client 3.2.4

### Improvements

- Update the `optimism` npm dependency to version 0.13.0 in order to use the new `optimistic.forget` method to fix a potential `cache.watch` memory leak. <br/>
  [@benjamn](https://github.com/benjamn) in [#7157](https://github.com/apollographql/apollo-client/pull/7157)

- Consider `cache.reset` a destructive method, like `cache.evict` and `cache.modify`. <br/>
  [@joshjg](https://github.com/joshjg) in [#7150](https://github.com/apollographql/apollo-client/pull/7150)

- Avoid refetching observerless queries with `reFetchObservableQueries`. <br/>
  [@joshjg](https://github.com/joshjg) in [#7146](https://github.com/apollographql/apollo-client/pull/7146)

## Apollo Client 3.2.3

### Improvements

- Default `args.offset` to zero in `offsetLimitPagination`. <br/>
  [@benjamn](https://github.com/benjamn) in [#7141](https://github.com/apollographql/apollo-client/pull/7141)

## Apollo Client 3.2.2

### Bug Fixes

- Undo `TEdgeWrapper` approach for `relayStylePagination`, introduced by [f41e9efc](https://github.com/apollographql/apollo-client/commit/f41e9efc9e061b80fe5019456c049a3c56661e87) in [#7023](https://github.com/apollographql/apollo-client/pull/7023), since it was an unintended breaking change for existing code that used `cache.modify` to interact with field data managed by `relayStylePagination`. <br/>
  [@benjamn](https://github.com/benjamn) in [#7103](https://github.com/apollographql/apollo-client/pull/7103)

## Apollo Client 3.2.1

### Bug Fixes

- Fix `relayStylePagination` to handle the possibility that edges might be normalized `Reference` objects (uncommon). <br/>
  [@anark](https://github.com/anark) and [@benjamn](https://github.com/benjamn) in [#7023](https://github.com/apollographql/apollo-client/pull/7023)

- Disable "Missing cache result fields" warnings when `returnPartialData` is `true`.  <br/>
  [@hwillson](https://github.com/hwillson) in [#7055](https://github.com/apollographql/apollo-client/pull/7055)

### Improvements

- Mark `subscriptions-transport-ws` `peerDependency` as optional. <br/>
  [@MasterOdin](https://github.com/MasterOdin) in [#7047](https://github.com/apollographql/apollo-client/pull/7047)

## Apollo Client 3.2.0

### Bug Fixes

- Use `options.nextFetchPolicy` internally to restore original `FetchPolicy` after polling with `fetchPolicy: "network-only"`, so that polling does not interfere with normal query watching. <br/>
  [@benjamn](https://github.com/benjamn) in [#6893](https://github.com/apollographql/apollo-client/pull/6893)

- Initialize `ObservableQuery` in `updateObservableQuery` even if `skip` is `true`. <br/>
  [@mu29](https://github.com/mu29) in [#6999](https://github.com/apollographql/apollo-client/pull/6999)

- Prevent full reobservation of queries affected by optimistic mutation updates, while still delivering results from the cache. <br/>
  [@benjamn](https://github.com/benjamn) in [#6854](https://github.com/apollographql/apollo-client/pull/6854)

### Improvements

- In TypeScript, all APIs that take `DocumentNode` parameters now may alternatively take `TypeDocumentNode<Data, Variables>`. This type has the same JavaScript representation but allows the APIs to infer the data and variable types instead of requiring you to specify types explicitly at the call site. <br/>
  [@dotansimha](https://github.com/dotansimha) in [#6720](https://github.com/apollographql/apollo-client/pull/6720)

- Bring back an improved form of heuristic fragment matching, by allowing `possibleTypes` to specify subtype regular expression strings, which count as matches if the written result object has all the fields expected for the fragment. <br/>
  [@benjamn](https://github.com/benjamn) in [#6901](https://github.com/apollographql/apollo-client/pull/6901)

- Allow `options.nextFetchPolicy` to be a function that takes the current `FetchPolicy` and returns a new (or the same) `FetchPolicy`, making `nextFetchPolicy` more suitable for global use in `defaultOptions.watchQuery`. <br/>
  [@benjamn](https://github.com/benjamn) in [#6893](https://github.com/apollographql/apollo-client/pull/6893)

- Implement `useReactiveVar` hook for consuming reactive variables in React components. <br/>
  [@benjamn](https://github.com/benjamn) in [#6867](https://github.com/apollographql/apollo-client/pull/6867)

- Move `apollo-link-persisted-queries` implementation to `@apollo/client/link/persisted-queries`. Try running our [automated imports transform](https://github.com/apollographql/apollo-client/tree/main/codemods/ac2-to-ac3) to handle this conversion, if you're using `apollo-link-persisted-queries`. <br/>
  [@hwillson](https://github.com/hwillson) in [#6837](https://github.com/apollographql/apollo-client/pull/6837)

- Disable feud-stopping logic after any `cache.evict` or `cache.modify` operation. <br/>
  [@benjamn](https://github.com/benjamn) in
  [#6817](https://github.com/apollographql/apollo-client/pull/6817) and
  [#6898](https://github.com/apollographql/apollo-client/pull/6898)

- Throw if `writeFragment` cannot identify `options.data` when no `options.id` provided. <br/>
  [@jcreighton](https://github.com/jcreighton) in [#6859](https://github.com/apollographql/apollo-client/pull/6859)

- Provide `options.storage` object to `cache.modify` functions, as provided to `read` and `merge` functions. <br/>
  [@benjamn](https://github.com/benjamn) in [#6991](https://github.com/apollographql/apollo-client/pull/6991)

- Allow `cache.modify` functions to return `details.INVALIDATE` (similar to `details.DELETE`) to invalidate the current field, causing affected queries to rerun, even if the field's value is unchanged. <br/>
  [@benjamn](https://github.com/benjamn) in [#6991](https://github.com/apollographql/apollo-client/pull/6991)

- Support non-default `ErrorPolicy` values (that is, `"ignore"` and `"all"`, in addition to the default value `"none"`) for mutations and subscriptions, like we do for queries. <br/>
  [@benjamn](https://github.com/benjamn) in [#7003](https://github.com/apollographql/apollo-client/pull/7003)

- Remove invariant forbidding a `FetchPolicy` of `cache-only` in `ObservableQuery#refetch`. <br/>
  [@benjamn](https://github.com/benjamn) in [ccb0a79a](https://github.com/apollographql/apollo-client/pull/6774/commits/ccb0a79a588721f08bf87a131c31bf37fa3238e5), fixing [#6702](https://github.com/apollographql/apollo-client/issues/6702)

## Apollo Client 3.1.5

### Bug Fixes

- Make `ApolloQueryResult.data` field non-optional again. <br/>
  [@benjamn](https://github.com/benjamn) in [#6997](https://github.com/apollographql/apollo-client/pull/6997)

### Improvements

- Allow querying `Connection` metadata without `args` in `relayStylePagination`. <br/>
  [@anark](https://github.com/anark) in [#6935](https://github.com/apollographql/apollo-client/pull/6935)

## Apollo Client 3.1.4

### Bug Fixes

- Restrict root object identification to `ROOT_QUERY` (the ID corresponding to the root `Query` object), allowing `Mutation` and `Subscription` as user-defined types. <br/>
  [@benjamn](https://github.com/benjamn) in [#6914](https://github.com/apollographql/apollo-client/pull/6914)

- Prevent crash when `pageInfo` and empty `edges` are received by `relayStylePagination`. <br/>
  [@fracmak](https://github.com/fracmak) in [#6918](https://github.com/apollographql/apollo-client/pull/6918)

## Apollo Client 3.1.3

### Bug Fixes

- Consider only `result.data` (rather than all properties of `result`) when settling cache feuds. <br/>
  [@danReynolds](https://github.com/danReynolds) in [#6777](https://github.com/apollographql/apollo-client/pull/6777)

### Improvements

- Provide [jscodeshift](https://www.npmjs.com/package/jscodeshift) transform for automatically converting Apollo Client 2.x `import` declarations to use Apollo Client 3.x packages. [Instructions](https://github.com/apollographql/apollo-client/tree/main/codemods/ac2-to-ac3). <br/>
  [@dminkovsky](https://github.com/dminkovsky) and [@jcreighton](https://github.com/jcreighton) in [#6486](https://github.com/apollographql/apollo-client/pull/6486)

## Apollo Client 3.1.2

### Bug Fixes

- Avoid making network requests when `skip` is `true`.  <br/>
  [@hwillson](https://github.com/hwillson) in [#6752](https://github.com/apollographql/apollo-client/pull/6752)

### Improvements

- Allow `SchemaLink.Options.context` function to be `async` (or return a `Promise`). <br/>
  [@benjamn](https://github.com/benjamn) in [#6735](https://github.com/apollographql/apollo-client/pull/6735)

## Apollo Client 3.1.1

### Bug Fixes

- Re-export cache types from `@apollo/client/core` (and thus also `@apollo/client`), again. <br/>
  [@benjamn](https://github.com/benjamn) in [#6725](https://github.com/apollographql/apollo-client/pull/6725)

## Apollo Client 3.1.0

### Bug Fixes

- Rework interdependencies between `@apollo/client/*` entry points, so that CommonJS and ESM modules are supported equally well, without any duplication of shared code. <br/>
  [@benjamn](https://github.com/benjamn) in [#6656](https://github.com/apollographql/apollo-client/pull/6656) and
  [#6657](https://github.com/apollographql/apollo-client/pull/6657)

- Tolerate `!==` callback functions (like `onCompleted` and `onError`) in `useQuery` options, since those functions are almost always freshly evaluated each time `useQuery` is called. <br/>
  [@hwillson](https://github.com/hwillson) and [@benjamn](https://github.com/benjamn) in [#6588](https://github.com/apollographql/apollo-client/pull/6588)

- Respect `context.queryDeduplication` if provided, and otherwise fall back to `client.deduplication` (as before). <br/>
  [@igaloly](https://github.com/igaloly) in [#6261](https://github.com/apollographql/apollo-client/pull/6261) and
  [@Kujawadl](https://github.com/Kujawadl) in [#6526](https://github.com/apollographql/apollo-client/pull/6526)

- Refactor `ObservableQuery#getCurrentResult` to reenable immediate delivery of warm cache results. As part of this refactoring, the `ApolloCurrentQueryResult` type was eliminated in favor of `ApolloQueryResult`. <br/>
  [@benjamn](https://github.com/benjamn) in [#6710](https://github.com/apollographql/apollo-client/pull/6710)

- Avoid clobbering `defaultOptions` with `undefined` values. <br/>
  [@benjamn](https://github.com/benjamn) in [#6715](https://github.com/apollographql/apollo-client/pull/6715)

### Improvements

- Apollo Client will no longer modify `options.fetchPolicy` unless you pass `options.nextFetchPolicy` to request an explicit change in `FetchPolicy` after the current request. Although this is technically a breaking change, `options.nextFieldPolicy` makes it easy to restore the old behavior (by passing `cache-first`). <br/>
  [@benjamn](https://github.com/benjamn) in [#6712](https://github.com/apollographql/apollo-client/pull/6712), reverting [#6353](https://github.com/apollographql/apollo-client/pull/6353)

- Errors of the form `Invariant Violation: 42` thrown in production can now be looked up much more easily, by consulting the auto-generated `@apollo/client/invariantErrorCodes.js` file specific to your `@apollo/client` version. <br/>
  [@benjamn](https://github.com/benjamn) in [#6665](https://github.com/apollographql/apollo-client/pull/6665)

- Make the `client` field of the `MutationResult` type non-optional, since it is always provided. <br/>
  [@glasser](https://github.com/glasser) in [#6617](https://github.com/apollographql/apollo-client/pull/6617)

- Allow passing an asynchronous `options.renderFunction` to `getMarkupFromTree`. <br/>
  [@richardscarrott](https://github.com/richardscarrott) in [#6576](https://github.com/apollographql/apollo-client/pull/6576)

- Ergonomic improvements for `merge` and `keyArgs` functions in cache field policies. <br/>
  [@benjamn](https://github.com/benjamn) in [#6714](https://github.com/apollographql/apollo-client/pull/6714)

## Apollo Client 3.0.2

### Bug Fixes

- Avoid duplicating `graphql/execution/execute` dependency in CommonJS bundle for `@apollo/client/link/schema`, fixing `instanceof` errors reported in [#6621](https://github.com/apollographql/apollo-client/issues/6621) and [#6614](https://github.com/apollographql/apollo-client/issues/6614). <br/>
  [@benjamn](https://github.com/benjamn) in [#6624](https://github.com/apollographql/apollo-client/pull/6624)

## Apollo Client 3.0.1

### Bug Fixes

- Make sure `useQuery` `onCompleted` is not fired when `skip` is `true`. <br/>
  [@hwillson](https://github.com/hwillson) in [#6589](https://github.com/apollographql/apollo-client/pull/6589)

- Revert changes to `peerDependencies` in `package.json` ([#6594](https://github.com/apollographql/apollo-client/pull/6594)), which would have allowed using incompatible future versions of `graphql` and/or `react` due to overly-permissive `>=` version constraints. <br/>
  [@hwillson](https://github.com/hwillson) in [#6605](https://github.com/apollographql/apollo-client/pull/6605)

# Apollo Client 3.0.0

## Improvements

> ⚠️ **Note:** As of 3.0.0, Apollo Client uses a new package name: [`@apollo/client`](https://www.npmjs.com/package/@apollo/client)

### `ApolloClient`

- **[BREAKING]** `ApolloClient` is now only available as a named export. The default `ApolloClient` export has been removed. <br/>
  [@hwillson](https://github.com/hwillson) in [#5425](https://github.com/apollographql/apollo-client/pull/5425)

- **[BREAKING]** The `queryManager` property of `ApolloClient` instances is now marked as `private`, paving the way for a more aggressive redesign of its API.

- **[BREAKING]** Apollo Client will no longer deliver "stale" results to `ObservableQuery` consumers, but will instead log more helpful errors about which cache fields were missing. <br/>
  [@benjamn](https://github.com/benjamn) in [#6058](https://github.com/apollographql/apollo-client/pull/6058)

- **[BREAKING]** `ApolloError`'s thrown by Apollo Client no longer prefix error messages with `GraphQL error:` or `Network error:`. To differentiate between GraphQL/network errors, refer to `ApolloError`'s public `graphQLErrors` and `networkError` properties. <br/>
  [@lorensr](https://github.com/lorensr) in [#3892](https://github.com/apollographql/apollo-client/pull/3892)

- **[BREAKING]** Support for the `@live` directive has been removed, but might be restored in the future if a more thorough implementation is proposed. <br/>
  [@benjamn](https://github.com/benjamn) in [#6221](https://github.com/apollographql/apollo-client/pull/6221)

- **[BREAKING]** Apollo Client 2.x allowed `@client` fields to be passed into the `link` chain if `resolvers` were not set in the constructor. This allowed `@client` fields to be passed into Links like `apollo-link-state`. Apollo Client 3 enforces that `@client` fields are local only, meaning they are no longer passed into the `link` chain, under any circumstances.  <br/>
  [@hwillson](https://github.com/hwillson) in [#5982](https://github.com/apollographql/apollo-client/pull/5982)

- **[BREAKING?]** Refactor `QueryManager` to make better use of observables and enforce `fetchPolicy` more reliably. <br/>
  [@benjamn](https://github.com/benjamn) in [#6221](https://github.com/apollographql/apollo-client/pull/6221)

- The `updateQuery` function previously required by `fetchMore` has been deprecated with a warning, and will be removed in the next major version of Apollo Client. Please consider using a `merge` function to handle incoming data instead of relying on `updateQuery`. <br/>
  [@benjamn](https://github.com/benjamn) in [#6464](https://github.com/apollographql/apollo-client/pull/6464)

  - Helper functions for generating common pagination-related field policies may be imported from `@apollo/client/utilities`. The most basic helper is `concatPagination`, which emulates the concatenation behavior of typical `updateQuery` functions. A more sophisticated helper is `offsetLimitPagination`, which implements offset/limit-based pagination. If you are consuming paginated data from a Relay-friendly API, use `relayStylePagination`. Feel free to use [these helper functions](https://github.com/apollographql/apollo-client/blob/main/src/utilities/policies/pagination.ts) as inspiration for your own field policies, and/or modify them to suit your needs. <br/>
    [@benjamn](https://github.com/benjamn) in [#6465](https://github.com/apollographql/apollo-client/pull/6465)

- Updated to work with `graphql@15`.  <br/>
  [@durchanek](https://github.com/durchanek) in [#6194](https://github.com/apollographql/apollo-client/pull/6194) and [#6279](https://github.com/apollographql/apollo-client/pull/6279) <br/>
  [@hagmic](https://github.com/hagmic) in [#6328](https://github.com/apollographql/apollo-client/pull/6328)

- Apollo Link core and HTTP related functionality has been merged into `@apollo/client`. Functionality that was previously available through the `apollo-link`, `apollo-link-http-common` and `apollo-link-http` packages is now directly available from `@apollo/client` (e.g. `import { HttpLink } from '@apollo/client'`). The `ApolloClient` constructor has also been updated to accept new `uri`, `headers` and `credentials` options. If `uri` is specified, Apollo Client will take care of creating the necessary `HttpLink` behind the scenes. <br/>
  [@hwillson](https://github.com/hwillson) in [#5412](https://github.com/apollographql/apollo-client/pull/5412)

- The `gql` template tag should now be imported from the `@apollo/client` package, rather than the `graphql-tag` package. Although the `graphql-tag` package still works for now, future versions of `@apollo/client` may change the implementation details of `gql` without a major version bump. <br/>
  [@hwillson](https://github.com/hwillson) in [#5451](https://github.com/apollographql/apollo-client/pull/5451)

- `@apollo/client/core` can be used to import the Apollo Client core, which includes everything the main `@apollo/client` package does, except for all React related functionality.  <br/>
  [@kamilkisiela](https://github.com/kamilkisiela) in [#5541](https://github.com/apollographql/apollo-client/pull/5541)

- Several deprecated methods have been fully removed:
  - `ApolloClient#initQueryManager`
  - `QueryManager#startQuery`
  - `ObservableQuery#currentResult`

- Apollo Client now supports setting a new `ApolloLink` (or link chain) after `new ApolloClient()` has been called, using the `ApolloClient#setLink` method.  <br/>
  [@hwillson](https://github.com/hwillson) in [#6193](https://github.com/apollographql/apollo-client/pull/6193)

- The final time a mutation `update` function is called, it can no longer accidentally read optimistic data from other concurrent mutations, which ensures the use of optimistic updates has no lasting impact on the state of the cache after mutations have finished. <br/>
  [@benjamn](https://github.com/benjamn) in [#6551](https://github.com/apollographql/apollo-client/pull/6551)

- Apollo links that were previously maintained in https://github.com/apollographql/apollo-link have been merged into the Apollo Client project. They should be accessed using the new entry points listed in the [migration guide](./docs/source/migrating/apollo-client-3-migration.md).  <br/>
  [@hwillson](https://github.com/hwillson) in [#](TODO)

### `InMemoryCache`

> ⚠️ **Note:** `InMemoryCache` has been significantly redesigned and rewritten in Apollo Client 3.0. Please consult the [migration guide](https://www.apollographql.com/docs/react/v3.0-beta/migrating/apollo-client-3-migration/#cache-improvements) and read the new [documentation](https://www.apollographql.com/docs/react/v3.0-beta/caching/cache-configuration/) to understand everything that has been improved.

- The `InMemoryCache` constructor should now be imported directly from `@apollo/client`, rather than from a separate package. The `apollo-cache-inmemory` package is no longer supported.

  > The `@apollo/client/cache` entry point can be used to import `InMemoryCache` without importing other parts of the Apollo Client codebase. <br/>
    [@hwillson](https://github.com/hwillson) in [#5577](https://github.com/apollographql/apollo-client/pull/5577)

- **[BREAKING]** `FragmentMatcher`, `HeuristicFragmentMatcher`, and `IntrospectionFragmentMatcher` have all been removed. We now recommend using `InMemoryCache`’s `possibleTypes` option instead. For more information see the [Defining `possibleTypes` manually](https://www.apollographql.com/docs/react/v3.0-beta/data/fragments/#defining-possibletypes-manually) section of the docs. <br/>
  [@benjamn](https://github.com/benjamn) in [#5073](https://github.com/apollographql/apollo-client/pull/5073)

- **[BREAKING]** As promised in the [Apollo Client 2.6 blog post](https://blog.apollographql.com/whats-new-in-apollo-client-2-6-b3acf28ecad1), all cache results are now frozen/immutable. <br/>
  [@benjamn](https://github.com/benjamn) in [#5153](https://github.com/apollographql/apollo-client/pull/5153)

- **[BREAKING]** Eliminate "generated" cache IDs to avoid normalizing objects with no meaningful ID, significantly reducing cache memory usage. This might be a backwards-incompatible change if your code depends on the precise internal representation of normalized data in the cache. <br/>
  [@benjamn](https://github.com/benjamn) in [#5146](https://github.com/apollographql/apollo-client/pull/5146)

- **[BREAKING]** `InMemoryCache` will no longer merge the fields of written objects unless the objects are known to have the same identity, and the values of fields with the same name will not be recursively merged unless a custom `merge` function is defined by a field policy for that field, within a type policy associated with the `__typename` of the parent object. <br/>
  [@benjamn](https://github.com/benjamn) in [#5603](https://github.com/apollographql/apollo-client/pull/5603)

- **[BREAKING]** `InMemoryCache` now _throws_ when data with missing or undefined query fields is written into the cache, rather than just warning in development. <br/>
  [@benjamn](https://github.com/benjamn) in [#6055](https://github.com/apollographql/apollo-client/pull/6055)

- **[BREAKING]** `client|cache.writeData` have been fully removed. `writeData` usage is one of the easiest ways to turn faulty assumptions about how the cache represents data internally, into cache inconsistency and corruption. `client|cache.writeQuery`, `client|cache.writeFragment`, and/or `cache.modify` can be used to update the cache.  <br/>
  [@benjamn](https://github.com/benjamn) in [#5923](https://github.com/apollographql/apollo-client/pull/5923)

- `InMemoryCache` now supports tracing garbage collection and eviction. Note that the signature of the `evict` method has been simplified in a potentially backwards-incompatible way. <br/>
  [@benjamn](https://github.com/benjamn) in [#5310](https://github.com/apollographql/apollo-client/pull/5310)

  - **[beta-BREAKING]** Please note that the `cache.evict` method now requires `Cache.EvictOptions`, though it previously supported positional arguments as well. <br/>
    [@danReynolds](https://github.com/danReynolds) in [#6141](https://github.com/apollographql/apollo-client/pull/6141)
    [@benjamn](https://github.com/benjamn) in [#6364](https://github.com/apollographql/apollo-client/pull/6364)

  - Removing an entity object using the `cache.evict` method does not automatically remove dangling references to that entity elsewhere in the cache, but dangling references will be automatically filtered from lists whenever those lists are read from the cache. You can define a custom field `read` function to customize this behavior. See [#6412](https://github.com/apollographql/apollo-client/pull/6412), [#6425](https://github.com/apollographql/apollo-client/pull/6425), and [#6454](https://github.com/apollographql/apollo-client/pull/6454) for further explanation.

- Cache methods that would normally trigger a broadcast, like `cache.evict`, `cache.writeQuery`, and `cache.writeFragment`, can now be called with a named options object, which supports a `broadcast: boolean` property that can be used to silence the broadcast, for situations where you want to update the cache multiple times without triggering a broadcast each time. <br/>
  [@benjamn](https://github.com/benjamn) in [#6288](https://github.com/apollographql/apollo-client/pull/6288)

- `InMemoryCache` now `console.warn`s in development whenever non-normalized data is dangerously overwritten, with helpful links to documentation about normalization and custom `merge` functions. <br/>
  [@benjamn](https://github.com/benjamn) in [#6372](https://github.com/apollographql/apollo-client/pull/6372)

- The result caching system (introduced in [#3394](https://github.com/apollographql/apollo-client/pull/3394)) now tracks dependencies at the field level, rather than at the level of whole entity objects, allowing the cache to return identical (`===`) results much more often than before. <br/>
  [@benjamn](https://github.com/benjamn) in [#5617](https://github.com/apollographql/apollo-client/pull/5617)

- `InMemoryCache` now has a method called `modify` which can be used to update the value of a specific field within a specific entity object:
  ```ts
  cache.modify({
    id: cache.identify(post),
    fields: {
      comments(comments: Reference[], { readField }) {
        return comments.filter(comment => idToRemove !== readField("id", comment));
      },
    },
  });
  ```
  This API gracefully handles cases where multiple field values are associated with a single field name, and also removes the need for updating the cache by reading a query or fragment, modifying the result, and writing the modified result back into the cache. Behind the scenes, the `cache.evict` method is now implemented in terms of `cache.modify`. <br/>
  [@benjamn](https://github.com/benjamn) in [#5909](https://github.com/apollographql/apollo-client/pull/5909)
  and [#6178](https://github.com/apollographql/apollo-client/pull/6178)

- `InMemoryCache` provides a new API for storing client state that can be updated from anywhere:
  ```ts
  import { makeVar } from "@apollo/client"
  const v = makeVar(123)
  console.log(v()) // 123
  console.log(v(v() + 1)) // 124
  console.log(v()) // 124
  v("asdf") // TS type error
  ```
  These variables are _reactive_ in the sense that updating their values invalidates any previously cached query results that depended on the old values. <br/>
  [@benjamn](https://github.com/benjamn) in
  [#5799](https://github.com/apollographql/apollo-client/pull/5799),
  [#5976](https://github.com/apollographql/apollo-client/pull/5976), and
  [#6512](https://github.com/apollographql/apollo-client/pull/6512)

- Various cache read and write performance optimizations, cutting read and write times by more than 50% in larger benchmarks. <br/>
  [@benjamn](https://github.com/benjamn) in [#5948](https://github.com/apollographql/apollo-client/pull/5948)

- The `cache.readQuery` and `cache.writeQuery` methods now accept an `options.id` string, which eliminates most use cases for `cache.readFragment` and `cache.writeFragment`, and skips the implicit conversion of fragment documents to query documents performed by `cache.{read,write}Fragment`. <br/>
  [@benjamn](https://github.com/benjamn) in [#5930](https://github.com/apollographql/apollo-client/pull/5930)

- Support `cache.identify(entity)` for easily computing entity ID strings. <br/>
  [@benjamn](https://github.com/benjamn) in [#5642](https://github.com/apollographql/apollo-client/pull/5642)

- Support eviction of specific entity fields using `cache.evict(id, fieldName)`. <br/>
  [@benjamn](https://github.com/benjamn) in [#5643](https://github.com/apollographql/apollo-client/pull/5643)

- Make `InMemoryCache#evict` remove data from all `EntityStore` layers. <br/>
  [@benjamn](https://github.com/benjamn) in [#5773](https://github.com/apollographql/apollo-client/pull/5773)

- Stop paying attention to `previousResult` in `InMemoryCache`. <br/>
  [@benjamn](https://github.com/benjamn) in [#5644](https://github.com/apollographql/apollo-client/pull/5644)

- Improve optimistic update performance by limiting cache key diversity. <br/>
  [@benjamn](https://github.com/benjamn) in [#5648](https://github.com/apollographql/apollo-client/pull/5648)

- Custom field `read` functions can read from neighboring fields using the `readField(fieldName)` helper, and may also read fields from other entities by calling `readField(fieldName, objectOrReference)`. <br/>
  [@benjamn](https://github.com/benjamn) in [#5651](https://github.com/apollographql/apollo-client/pull/5651)

- Expose cache `modify` and `identify` to the mutate `update` function.  <br/>
  [@hwillson](https://github.com/hwillson) in [#5956](https://github.com/apollographql/apollo-client/pull/5956)

- Add a default `gc` implementation to `ApolloCache`.  <br/>
  [@justinwaite](https://github.com/justinwaite) in [#5974](https://github.com/apollographql/apollo-client/pull/5974)

### React

- **[BREAKING]** The `QueryOptions`, `MutationOptions`, and `SubscriptionOptions` React Apollo interfaces have been renamed to `QueryDataOptions`, `MutationDataOptions`, and `SubscriptionDataOptions` (to avoid conflicting with similarly named and exported Apollo Client interfaces).

- **[BREAKING]** Results with `loading: true` will no longer redeliver previous data, though they may provide partial data from the cache, when available. <br/>
  [@benjamn](https://github.com/benjamn) in [#6566](https://github.com/apollographql/apollo-client/pull/6566)

- **[BREAKING?]** Remove `fixPolyfills.ts`, except when bundling for React Native. If you have trouble with `Map` or `Set` operations due to frozen key objects in React Native, either update React Native to version 0.59.0 (or 0.61.x, if possible) or investigate why `fixPolyfills.native.js` is not included in your bundle. <br/>
  [@benjamn](https://github.com/benjamn) in [#5962](https://github.com/apollographql/apollo-client/pull/5962)

- The contents of the `@apollo/react-hooks` package have been merged into `@apollo/client`, enabling the following all-in-one `import`:
  ```ts
  import { ApolloClient, ApolloProvider, useQuery } from '@apollo/client';
  ```
  [@hwillson](https://github.com/hwillson) in [#5357](https://github.com/apollographql/apollo-client/pull/5357)

- React SSR features (previously accessed via `@apollo/react-ssr`) can now be accessed from the separate Apollo Client entry point of `@apollo/client/react/ssr`. These features are not included in the default `@apollo/client` bundle.  <br/>
  [@hwillson](https://github.com/hwillson) in [#6499](https://github.com/apollographql/apollo-client/pull/6499)

### General

- **[BREAKING]** Removed `graphql-anywhere` since it's no longer used by Apollo Client.  <br/>
  [@hwillson](https://github.com/hwillson) in [#5159](https://github.com/apollographql/apollo-client/pull/5159)

- **[BREAKING]** Removed `apollo-boost` since Apollo Client 3.0 provides a boost like getting started experience out of the box.  <br/>
  [@hwillson](https://github.com/hwillson) in [#5217](https://github.com/apollographql/apollo-client/pull/5217)

- **[BREAKING]** We are no longer exporting certain (intended to be) internal utilities. If you are depending on some of the lesser known exports from `apollo-cache`, `apollo-cache-inmemory`, or `apollo-utilities`, they may no longer be available from `@apollo/client`. <br/>
  [@hwillson](https://github.com/hwillson) in [#5437](https://github.com/apollographql/apollo-client/pull/5437) and [#5514](https://github.com/apollographql/apollo-client/pull/5514)

  > Utilities that were previously externally available through the `apollo-utilities` package are now only available by importing from `@apollo/client/utilities`. <br/>
    [@hwillson](https://github.com/hwillson) in [#5683](https://github.com/apollographql/apollo-client/pull/5683)

- Make sure all `graphql-tag` public exports are re-exported.  <br/>
  [@hwillson](https://github.com/hwillson) in [#5861](https://github.com/apollographql/apollo-client/pull/5861)

- Fully removed `prettier`. The Apollo Client team has decided to no longer automatically enforce code formatting across the codebase. In most cases existing code styles should be followed as much as possible, but this is not a hard and fast rule.  <br/>
  [@hwillson](https://github.com/hwillson) in [#5227](https://github.com/apollographql/apollo-client/pull/5227)

- Make sure `ApolloContext` plays nicely with IE11 when storing the shared context.  <br/>
  [@ms](https://github.com/ms) in [#5840](https://github.com/apollographql/apollo-client/pull/5840)

- Migrated React Apollo HOC and Components functionality into Apollo Client, making it accessible from `@apollo/client/react/components` and `@apollo/client/react/hoc` entry points.  <br/>
  [@hwillson](https://github.com/hwillson) in [#6558](https://github.com/apollographql/apollo-client/pull/6558)

- Support passing a `context` object through the link execution chain when using subscriptions.  <br/>
  [@sgtpepper43](https://github.com/sgtpepper43) in [#4925](https://github.com/apollographql/apollo-client/pull/4925)

- `MockSubscriptionLink` now supports multiple subscriptions.  <br/>
  [@dfrankland](https://github.com/dfrankland) in [#6081](https://github.com/apollographql/apollo-client/pull/6081)

### Bug Fixes

- `useMutation` adjustments to help avoid an infinite loop / too many renders issue, caused by unintentionally modifying the `useState` based mutation result directly.  <br/>
  [@hwillson](https://github/com/hwillson) in [#5770](https://github.com/apollographql/apollo-client/pull/5770)

- Missing `__typename` fields no longer cause the `InMemoryCache#diff` result to be marked `complete: false`, if those fields were added by `InMemoryCache#transformDocument` (which calls `addTypenameToDocument`). <br/>
  [@benjamn](https://github.com/benjamn) in [#5787](https://github.com/apollographql/apollo-client/pull/5787)

- Fixed an issue that allowed `@client @export` based queries to lead to extra unnecessary network requests being fired.  <br/>
  [@hwillson](https://github.com/hwillson) in [#5946](https://github.com/apollographql/apollo-client/pull/5946)

- Refined `useLazyQuery` types to help prevent runtime errors.  <br/>
  [@benmosher](https://github.com/benmosher) in [#5935](https://github.com/apollographql/apollo-client/pull/5935)

- Make sure `@client @export` variables used in watched queries are updated each time the query receives new data that changes the value of the `@export` variable.  <br/>
  [@hwillson](https://github.com/hwillson) in [#5986](https://github.com/apollographql/apollo-client/pull/5986)

- Ensure `useMutation` passes a defined `errorPolicy` option into its underlying `ApolloClient.mutate()` call.  <br/>
  [@jamesreggio](https://github.com/jamesreggio) in [#5863](https://github.com/apollographql/apollo-client/pull/5863)

- `useQuery`: Prevent new data re-render attempts during an existing render. This helps avoid React 16.13.0's "Cannot update a component from inside the function body of a different component" warning (https://github.com/facebook/react/pull/17099). <br/>
  [@hwillson](https://github.com/hwillson) in [#6107](https://github.com/apollographql/apollo-client/pull/6107)

- Expand `ApolloError` typings to include `ServerError` and `ServerParseError`.  <br/>
  [@dmarkow](https://github.com/dmarkow) in [#6319](https://github.com/apollographql/apollo-client/pull/6319)

- Fast responses received over the link chain will no longer conflict with `skip` settings.  <br/>
  [@hwillson](https://github.com/hwillson) in [#6587](https://github.com/apollographql/apollo-client/pull/6587)

## Apollo Client 2.6.8

### Apollo Client (2.6.8)

- Update the `fetchMore` type signature to accept `context`.  <br/>
  [@koenpunt](https://github.com/koenpunt) in [#5147](https://github.com/apollographql/apollo-client/pull/5147)

- Fix type for `Resolver` and use it in the definition of `Resolvers`. <br />
  [@peoplenarthax](https://github.com/peoplenarthax) in [#4943](https://github.com/apollographql/apollo-client/pull/4943)

- Local state resolver functions now receive a `fragmentMap: FragmentMap`
  object, in addition to the `field: FieldNode` object, via the `info`
  parameter. <br/>
  [@mjlyons](https://github.com/mjlyons) in [#5388](https://github.com/apollographql/apollo-client/pull/5388)

- Documentation updates. <br/>
  [@tomquirk](https://github.com/tomquirk) in [#5645](https://github.com/apollographql/apollo-client/pull/5645) <br/>
  [@Sequoia](https://github.com/Sequoia) in [#5641](https://github.com/apollographql/apollo-client/pull/5641) <br/>
  [@phryneas](https://github.com/phryneas) in [#5628](https://github.com/apollographql/apollo-client/pull/5628) <br/>
  [@AryanJ-NYC](https://github.com/AryanJ-NYC) in [#5560](https://github.com/apollographql/apollo-client/pull/5560)

### GraphQL Anywhere (4.2.6)

- Fix `filter` edge case involving `null`.  <br/>
  [@lifeiscontent](https://github.com/lifeiscontent) in [#5110](https://github.com/apollographql/apollo-client/pull/5110)

### Apollo Boost (0.4.7)

- Replace `GlobalFetch` reference with `WindowOrWorkerGlobalScope`.  <br/>
  [@abdonrd](https://github.com/abdonrd) in [#5373](https://github.com/apollographql/apollo-client/pull/5373)

- Add `assumeImmutableResults` typing to apollo boost `PresetConfig` interface. <br/>
  [@bencoullie](https://github.com/bencoullie) in [#5571](https://github.com/apollographql/apollo-client/pull/5571)

## Apollo Client (2.6.4)

### Apollo Client (2.6.4)

- Modify `ObservableQuery` to allow queries with `notifyOnNetworkStatusChange`
  to be notified when loading after an error occurs. <br />
  [@jasonpaulos](https://github.com/jasonpaulos) in [#4992](https://github.com/apollographql/apollo-client/pull/4992)

- Add `graphql` as a `peerDependency` of `apollo-cache` and
  `graphql-anywhere`.  <br/>
  [@ssalbdivad](https://github.com/ssalbdivad) in [#5081](https://github.com/apollographql/apollo-client/pull/5081)

- Documentation updates.  </br>
  [@raibima](https://github.com/raibima) in [#5132](https://github.com/apollographql/apollo-client/pull/5132)  <br/>
  [@hwillson](https://github.com/hwillson) in [#5141](https://github.com/apollographql/apollo-client/pull/5141)

## Apollo Client (2.6.3)

### Apollo Client (2.6.3)

- A new `ObservableQuery.resetQueryStoreErrors()` method is now available that
  can be used to clear out `ObservableQuery` query store errors.  <br/>
  [@hwillson](https://github.com/hwillson) in [#4941](https://github.com/apollographql/apollo-client/pull/4941)
- Documentation updates.  <br/>
  [@michael-watson](https://github.com/michael-watson) in [#4940](https://github.com/apollographql/apollo-client/pull/4940)  <br/>
  [@hwillson](https://github.com/hwillson) in [#4969](https://github.com/apollographql/apollo-client/pull/4969)


## Apollo Client (2.6.1)

### Apollo Utilities 1.3.2

- Reimplement `isEqual` without pulling in massive `lodash.isequal`. <br/>
  [@benjamn](https://github.com/benjamn) in [#4924](https://github.com/apollographql/apollo-client/pull/4924)

## Apollo Client (2.6.1)

- In all Apollo Client packages, the compilation of `lib/bundle.esm.js` to `lib/bundle.cjs.js` and `lib/bundle.umd.js` now uses Babel instead of Rollup, since Babel correctly compiles some [edge cases](https://github.com/apollographql/apollo-client/issues/4843#issuecomment-495717720) that neither Rollup nor TypeScript compile correctly. <br/>
  [@benjamn](https://github.com/benjamn) in [#4911](https://github.com/apollographql/apollo-client/pull/4911)

### Apollo Cache In-Memory 1.6.1

- Pretend that `__typename` exists on the root Query when matching fragments. <br/>
  [@benjamn](https://github.com/benjamn) in [#4853](https://github.com/apollographql/apollo-client/pull/4853)

### Apollo Utilities 1.3.1

- The `isEqual` function has been reimplemented using the `lodash.isequal` npm package, to better support circular references. Since the `lodash.isequal` package is already used by `react-apollo`, this change is likely to decrease total bundle size. <br/>
  [@capaj](https://github.com/capaj) in [#4915](https://github.com/apollographql/apollo-client/pull/4915)

## Apollo Client (2.6.0)

- In production, `invariant(condition, message)` failures will now include
  a unique error code that can be used to trace the error back to the
  point of failure. <br/>
  [@benjamn](https://github.com/benjamn) in [#4521](https://github.com/apollographql/apollo-client/pull/4521)

### Apollo Client 2.6.0

- If you can be sure your application code does not modify cache result objects (see `freezeResults` note below), you can unlock substantial performance improvements by communicating this assumption via
  ```ts
  new ApolloClient({ assumeImmutableResults: true })
  ```
  which allows the client to avoid taking defensive snapshots of past results using `cloneDeep`, as explained by [@benjamn](https://github.com/benjamn) in [#4543](https://github.com/apollographql/apollo-client/pull/4543).

- Identical overlapping queries are now deduplicated internally by `apollo-client`, rather than using the `apollo-link-dedup` package. <br/>
  [@benjamn](https://github.com/benjamn) in commit [7cd8479f](https://github.com/apollographql/apollo-client/pull/4586/commits/7cd8479f27ce38930f122e4f703c4081a75a63a7)

- The `FetchPolicy` type has been split into two types, so that passing `cache-and-network` to `ApolloClient#query` is now forbidden at the type level, whereas previously it was forbidden by a runtime `invariant` assertion:
  ```ts
  export type FetchPolicy =
    | 'cache-first'
    | 'network-only'
    | 'cache-only'
    | 'no-cache'
    | 'standby';

  export type WatchQueryFetchPolicy =
    | FetchPolicy
    | 'cache-and-network';
  ```
  The exception thrown if you ignore the type error has also been improved to explain the motivation behind this restriction. <br/>
  [Issue #3130 (comment)](https://github.com/apollographql/apollo-client/issues/3130#issuecomment-478409066) and commit [cf069bc7](github.com/apollographql/apollo-client/commit/cf069bc7ee6577092234b0eb0ac32e05d50f5a1c)

- Avoid updating (and later invalidating) cache watches when `fetchPolicy` is `'no-cache'`. <br/>
  [@bradleyayers](https://github.com/bradleyayers) in [PR #4573](https://github.com/apollographql/apollo-client/pull/4573), part of [issue #3452](https://github.com/apollographql/apollo-client/issues/3452)

- Remove temporary `queryId` after `fetchMore` completes. <br/>
  [@doomsower](https://github.com/doomsower) in [#4440](https://github.com/apollographql/apollo-client/pull/4440)

- Call `clearStore` callbacks after clearing store. <br/>
  [@ds8k](https://github.com/ds8k) in [#4695](https://github.com/apollographql/apollo-client/pull/4695)

- Perform all `DocumentNode` transforms once, and cache the results. <br/>
  [@benjamn](https://github.com/benjamn) in [#4601](https://github.com/apollographql/apollo-client/pull/4601)

- Accommodate `@client @export` variable changes in `ObservableQuery`. <br/>
  [@hwillson](https://github.com/hwillson) in [#4604](https://github.com/apollographql/apollo-client/pull/4604)

- Support the `returnPartialData` option for watched queries again. <br/>
  [@benjamn](https://github.com/benjamn) in [#4743](https://github.com/apollographql/apollo-client/pull/4743)

- Preserve `networkStatus` for incomplete `cache-and-network` queries. <br/>
  [@benjamn](https://github.com/benjamn) in [#4765](https://github.com/apollographql/apollo-client/pull/4765)

- Preserve `cache-and-network` `fetchPolicy` when refetching. <br/>
  [@benjamn](https://github.com/benjamn) in [#4840](https://github.com/apollographql/apollo-client/pull/4840)

- Update the React Native docs to remove the request for external example apps that we can link to. We're no longer going to manage a list of external example apps. <br />
  [@hwillson](https://github.com/hwillson) in [#4531](https://github.com/apollographql/apollo-client/pull/4531)

- Polling queries are no longer batched together, so their scheduling should be more predictable. <br/>
  [@benjamn](https://github.com/benjamn) in [#4800](https://github.com/apollographql/apollo-client/pull/4800)

### Apollo Cache In-Memory 1.6.0

- Support `new InMemoryCache({ freezeResults: true })` to help enforce immutability. <br/>
  [@benjamn](https://github.com/benjamn) in [#4514](https://github.com/apollographql/apollo-client/pull/4514)

- Allow `IntrospectionFragmentMatcher` to match fragments against the root `Query`, as `HeuristicFragmentMatcher` does. <br/>
  [@rynobax](https://github.com/rynobax) in [#4620](https://github.com/apollographql/apollo-client/pull/4620)

- Rerential identity (`===`) of arrays in cache results will now be preserved for unchanged data. <br/>
  [@benjamn](https://github.com/benjamn) in commit [f3091d6a](https://github.com/apollographql/apollo-client/pull/4586/commits/f3091d6a7e91be98549baea58903282cc540f460)

- Avoid adding `__typename` field to `@client` selection sets that have been `@export`ed as input variables. <br/>
  [@benjamn](https://github.com/benjamn) in [#4784](https://github.com/apollographql/apollo-client/pull/4784)

### GraphQL Anywhere 4.2.2

- The `graphql` function can now be configured to ignore `@include` and
  `@skip` directives (useful when walking a fragment to generate prop types
  or filter result data).  <br/>
  [@GreenGremlin](https://github.com/GreenGremlin) in [#4373](https://github.com/apollographql/apollo-client/pull/4373)


## Apollo Client 2.5.1

### apollo-client 2.5.1

- Fixes `A tuple type element list cannot be empty` issue.  <br/>
  [@benjamn](https://github.com/benjamn) in [#4502](https://github.com/apollographql/apollo-client/pull/4502)

### graphql-anywhere 4.2.1

- Adds back the missing `graphql-anywhere/lib/async` entry point.  <br/>
  [@benjamn](https://github.com/benjamn) in [#4503](https://github.com/apollographql/apollo-client/pull/4503)


## Apollo Client (2.5.0)

### Apollo Client (2.5.0)

- Introduces new local state management features (client-side schema
  and local resolver / `@client` support) and many overall code improvements,
  to help reduce the Apollo Client bundle size.  <br/>
  [#4361](https://github.com/apollographql/apollo-client/pull/4361)
- Revamped CJS and ESM bundling approach with Rollup.  <br/>
  [@rosskevin](https://github.com/rosskevin) in [#4261](https://github.com/apollographql/apollo-client/pull/4261)
- Fixes an issue where the `QueryManager` was accidentally returning cached
  data for `network-only` queries.  <br/>
  [@danilobuerger](https://github.com/danilobuerger) in [#4352](https://github.com/apollographql/apollo-client/pull/4352)
- Fixed an issue in the repo `.gitattributes` that was causing binary files
  to have their line endings adjusted, and cleaned up corrupted documentation
  images (ref: https://github.com/apollographql/apollo-client/pull/4232).  <br/>
  [@rajington](https://github.com/rajington) in [#4438](https://github.com/apollographql/apollo-client/pull/4438)
- Improve (and shorten) query polling implementation.  <br/>
  [PR #4337](https://github.com/apollographql/apollo-client/pull/4337)


## Apollo Client (2.4.13)

### Apollo Client (2.4.13)

- Resolve "invalidate" -> "invalidated" typo in `QueryManager`.  <br/>
  [@quazzie](https://github.com/quazzie) in [#4041](https://github.com/apollographql/apollo-client/pull/4041)

- Properly type `setQuery` and fix now typed callers.  <br/>
  [@danilobuerger](https://github.com/danilobuerger) in [#4369](https://github.com/apollographql/apollo-client/pull/4369)

- Align with the React Apollo decision that result `data` should be
  `TData | undefined` instead of `TData | {}`.  <br/>
  [@danilobuerger](https://github.com/danilobuerger) in [#4356](https://github.com/apollographql/apollo-client/pull/4356)

- Documentation updates.  <br/>
  [@danilobuerger](https://github.com/danilobuerger) in [#4340](https://github.com/apollographql/apollo-client/pull/4340)  <br />
  [@justyn-clark](https://github.com/justyn-clark) in [#4383](https://github.com/apollographql/apollo-client/pull/4383)  <br />
  [@jtassin](https://github.com/jtassin) in [#4287](https://github.com/apollographql/apollo-client/pull/4287)  <br />
  [@Gongreg](https://github.com/Gongreg) in [#4386](https://github.com/apollographql/apollo-client/pull/4386)  <br />
  [@davecardwell](https://github.com/davecardwell) in [#4399](https://github.com/apollographql/apollo-client/pull/4399)  <br />
  [@michaelknoch](https://github.com/michaelknoch) in [#4384](https://github.com/apollographql/apollo-client/pull/4384)  <br />

## Apollo Client (2.4.12)

### Apollo Client (2.4.12)

- Support `ApolloClient#stop` method for safe client disposal. <br/>
  [PR #4336](https://github.com/apollographql/apollo-client/pull/4336)

## Apollo Client (2.4.11)

- Added explicit dependencies on the
  [`tslib`](https://www.npmjs.com/package/tslib) package to all client
  packages to fix
  [Issue #4332](https://github.com/apollographql/apollo-client/issues/4332).

### Apollo Client (2.4.11)

- Reverted some breaking changes accidentally released in a patch version
  (2.4.10). [PR #4334](https://github.com/apollographql/apollo-client/pull/4334)

## Apollo Client (2.4.10)

### Apollo Client (2.4.10)

- The `apollo-client` package no longer exports a `printAST` function from
  `graphql/language/printer`. If you need this functionality, import it
  directly: `import { print } from "graphql/language/printer"`

- Query polling now uses a simpler scheduling strategy based on a single
  `setTimeout` interval rather than multiple `setInterval` timers. The new
  timer fires at the rate of the fastest polling interval, and queries
  with longer polling intervals fire whenever the time elapsed since they
  last fired exceeds their desired interval. <br/>
  [PR #4243](https://github.com/apollographql/apollo-client/pull/4243)

### Apollo Cache In-Memory (1.4.1)

- The `optimism` npm package has been updated to a version (0.6.9) that
  provides its own TypeScript declarations, which should fix problems like
  [Issue #4327](https://github.com/apollographql/apollo-client/issues/4327). <br/>
  [PR #4331](https://github.com/apollographql/apollo-client/pull/4331)

- Error messages involving GraphQL queries now print the queries using
  `JSON.stringify` instead of the `print` function exported by the
  `graphql` package, to avoid pulling unnecessary printing logic into your
  JavaScript bundle. <br/>
  [PR #4234](https://github.com/apollographql/apollo-client/pull/4234)

- The `QueryKeyMaker` abstraction has been removed, meaning that cache
  results for non-identical queries (or sub-queries) with equivalent
  structure will no longer be cached together. This feature was a nice
  optimization in certain specific use cases, but it was not worth the
  additional complexity or bundle size. <br/>
  [PR #4245](https://github.com/apollographql/apollo-client/pull/4245)

### Apollo Utilities (1.1.1)

- The `flattenSelections` helper function is no longer exported from
  `apollo-utilities`, since `getDirectiveNames` has been reimplemented
  without using `flattenSelections`, and `flattenSelections` has no clear
  purpose now. If you need the old functionality, use a visitor:
  ```ts
  import { visit } from "graphql/language/visitor";

  function flattenSelections(selection: SelectionNode) {
    const selections: SelectionNode[] = [];
    visit(selection, {
      SelectionSet(ss) {
        selections.push(...ss.selections);
      }
    });
    return selections;
  }
  ```

## Apollo Client (2.4.9)

### Apollo Client (2.4.9)

- Apollo Client has been updated to use `graphql` 14.x as a dev dependency.  <br/>
  [@hwillson](https://github.com/hwillson) in [#4233](https://github.com/apollographql/apollo-client/pull/4233)

- The `onClearStore` function can now be used to register callbacks that should
  be triggered when calling `clearStore`.  <br/>
  [@joe-re](https://github.com/joe-re) in [#4082](https://github.com/apollographql/apollo-client/pull/4082)

- Make `isApolloError` available for external use.  <br/>
  [@FredyC](https://github.com/FredyC) in [#4223](https://github.com/apollographql/apollo-client/pull/4223)

- The `QueryManager` now calls `complete` on the observables used by
  Apollo Client's Subscription handling. This gives finite subscriptions a
  chance to handle cleanup.  <br/>
  [@sujeetsr](https://github.com/sujeetsr) in [#4290](https://github.com/apollographql/apollo-client/pull/4290)

- Documentation updates.  <br/>
  [@lifedup](https://github.com/lifedup) in [#3931](https://github.com/apollographql/apollo-client/pull/3931)  <br />
  [@Dem0n3D](https://github.com/Dem0n3D) in [#4008](https://github.com/apollographql/apollo-client/pull/4008)  <br />
  [@anand-sundaram-zocdoc](https://github.com/anand-sundaram-zocdoc) in [#4009](https://github.com/apollographql/apollo-client/pull/4009)  <br />
  [@mattphoto](https://github.com/mattphoto) in [#4026](https://github.com/apollographql/apollo-client/pull/4026)  <br />
  [@birge](https://github.com/birge) in [#4029](https://github.com/apollographql/apollo-client/pull/4029)  <br />
  [@mxstbr](https://github.com/mxstbr) in [#4127](https://github.com/apollographql/apollo-client/pull/4127)  <br/>
  [@Caerbannog](https://github.com/Caerbannog) in [#4140](https://github.com/apollographql/apollo-client/pull/4140)  <br/>
  [@jedwards1211](https://github.com/jedwards1211) in [#4179](https://github.com/apollographql/apollo-client/pull/4179)  <br/>
  [@nutboltu](https://github.com/nutboltu) in [#4182](https://github.com/apollographql/apollo-client/pull/4182)  <br/>
  [@CarloPalinckx](https://github.com/CarloPalinckx) in [#4189](https://github.com/apollographql/apollo-client/pull/4189)  <br/>
  [@joebernard](https://github.com/joebernard) in [#4206](https://github.com/apollographql/apollo-client/pull/4206)  <br/>
  [@evans](https://github.com/evans) in [#4213](https://github.com/apollographql/apollo-client/pull/4213)  <br/>
  [@danilobuerger](https://github.com/danilobuerger) in [#4214](https://github.com/apollographql/apollo-client/pull/4214)  <br/>
  [@stubailo](https://github.com/stubailo) in [#4220](https://github.com/apollographql/apollo-client/pull/4220)  <br/>
  [@haysclark](https://github.com/haysclark) in [#4255](https://github.com/apollographql/apollo-client/pull/4255)  <br/>
  [@shelmire](https://github.com/shelmire) in [#4266](https://github.com/apollographql/apollo-client/pull/4266)  <br/>
  [@peggyrayzis](https://github.com/peggyrayzis) in [#4280](https://github.com/apollographql/apollo-client/pull/4280)  <br/>
  [@caydie-tran](https://github.com/caydie-tran) in [#4300](https://github.com/apollographql/apollo-client/pull/4300)

### Apollo Utilities (1.1.0)

- Transformation utilities have been refactored to work with `graphql` 14.x.
  GraphQL AST's are no longer being directly modified.  <br/>
  [@hwillson](https://github.com/hwillson) in [#4233](https://github.com/apollographql/apollo-client/pull/4233)

### Apollo Cache In-Memory (1.4.0)

- The speed and memory usage of optimistic reads and writes has been
  improved dramatically using a new layering technique that does not
  require copying the non-optimistic contents of the cache.  <br/>
  [PR #4319](https://github.com/apollographql/apollo-client/pull/4319/)

- The `RecordingCache` abstraction has been removed, and thus is no longer
  exported from `apollo-cache-inmemory`.  <br/>
  [PR #4319](https://github.com/apollographql/apollo-client/pull/4319/)

- Export the optimism `wrap` function using ES2015 export syntax, instead of
  CommonJS.  <br/>
  [@ardatan](https://github.com/ardatan) in [#4158](https://github.com/apollographql/apollo-client/pull/4158)

## Apollo Client (2.4.8)

### Apollo Client (2.4.8)

- Documentation and config updates.  <br/>
  [@justinanastos](https://github.com/justinanastos) in [#4187](https://github.com/apollographql/apollo-client/pull/4187)  <br/>
  [@PowerKiKi](https://github.com/PowerKiKi) in [#3693](https://github.com/apollographql/apollo-client/pull/3693)  <br/>
  [@nandito](https://github.com/nandito) in [#3865](https://github.com/apollographql/apollo-client/pull/3865)

- Schema/AST tranformation utilities have been updated to work properly with
  `@client` directives.  <br/>
  [@justinmakaila](https://github.com/justinmakaila) in [#3482](https://github.com/apollographql/apollo-client/pull/3482)

### Apollo Cache In-Memory (1.3.12)

- Avoid using `DepTrackingCache` for optimistic reads.
  [PR #4521](https://github.com/apollographql/apollo-client/pull/4251)

- When creating an `InMemoryCache` object, it's now possible to disable the
  result caching behavior introduced in [#3394](https://github.com/apollographql/apollo-client/pull/3394),
  either for diagnostic purposes or because the benefit of caching repeated
  reads is not worth the extra memory usage in your application:
  ```ts
  new InMemoryCache({
    resultCaching: false
  })
  ```
  Part of [PR #4521](https://github.com/apollographql/apollo-client/pull/4251).

## Apollo Client (2.4.7)

### Apollo Client (2.4.7)

- The `ApolloClient` constructor has been updated to accept `name` and
  `version` params, that can be used to support Apollo Server [Client Awareness](https://www.apollographql.com/docs/apollo-server/v2/features/metrics.html#Client-Awareness)
  functionality. These client awareness properties are passed into the
  defined Apollo Link chain, and are then ultimately sent out as custom
  headers with outgoing requests.  <br/>
  [@hwillson](https://github.com/hwillson) in [#4154](https://github.com/apollographql/apollo-client/pull/4154)

### Apollo Boost (0.1.22)

- No changes.

### Apollo Cache (1.1.21)

- No changes.

### Apollo Cache In-Memory (1.3.11)

- No changes.

### Apollo Utilities (1.0.26)

- No changes.

### Graphql Anywhere (4.1.23)

- No changes.


## Apollo Client (2.4.6)

### Apollo Cache In-Memory (1.3.10)

- Added some `return`s to prevent errors with `noImplicitReturns`
  TypeScript rule.
  [PR #4137](https://github.com/apollographql/apollo-client/pull/4137)

- Exclude the `src/` directory when publishing `apollo-cache-inmemory`.
  [Issue #4083](https://github.com/apollographql/apollo-client/issues/4083)

## Apollo Client (2.4.5)

- Optimistic tests cleanup.
  [PR #3834](https://github.com/apollographql/apollo-client/pull/3834) by
  [@joshribakoff](https://github.com/joshribakoff)

- Documentation updates.
  [PR #3840](https://github.com/apollographql/apollo-client/pull/3840) by
  [@chentsulin](https://github.com/chentsulin) and
  [PR #3844](https://github.com/apollographql/apollo-client/pull/3844) by
  [@lorensr](https://github.com/lorensr)

- Implement `ObservableQuery#isDifferentFromLastResult` to fix
  [Issue #4054](https://github.com/apollographql/apollo-client/issues/4054) and
  [Issue #4031](https://github.com/apollographql/apollo-client/issues/4031).
  [PR #4069](https://github.com/apollographql/apollo-client/pull/4069)

### Apollo Cache (1.1.20)

- Add `readQuery` test to make sure options aren't mutated.
  [@CarloPalinckx](https://github.com/CarloPalinckx) in
  [#3838](https://github.com/apollographql/apollo-client/pull/3838)

### Apollo Cache In-Memory (1.3.9)

- Avoid modifying source objects when merging cache results.
  [Issue #4081](https://github.com/apollographql/apollo-client/issues/4081)
  [PR #4089](https://github.com/apollographql/apollo-client/pull/4089)

### Apollo Utilities (1.0.25)

- Fix `apollo-utilities` `isEqual` bug due to missing `hasOwnProperty`
  check. [PR #4072](https://github.com/apollographql/apollo-client/pull/4072)
  by [@samkline](https://github.com/samkline)

## Apollo Client (2.4.4)

### Apollo Utilities (1.0.24)

- Discard property accessor functions in `cloneDeep` helper, to fix
  [issue #4034](https://github.com/apollographql/apollo-client/issues/4034).

- Unconditionally remove `cloneDeep` property accessors.
  [PR #4039](https://github.com/apollographql/apollo-client/pull/4039)

- Avoid copying non-enumerable and/or `Symbol` keys in `cloneDeep`.
  [PR #4052](https://github.com/apollographql/apollo-client/pull/4052)

### Apollo Cache In-Memory (1.3.7)

- Throw when querying non-scalar objects without a selection set.
  [Issue #4025](https://github.com/apollographql/apollo-client/issues/4025)
  [PR #4038](https://github.com/apollographql/apollo-client/pull/4038)

- Work around spec non-compliance of `Map#set` and `Set#add` in IE11.
  [Issue #4024](https://github.com/apollographql/apollo-client/issues/4024)
  [PR #4012](https://github.com/apollographql/apollo-client/pull/4012)

## Apollo Client (2.4.3)

- Add additional checks to make sure we don't try to set the network status
  of queries in the store, when the store doesn't exist.  <br/>
  [@i6mi6](https://github.com/i6mi6) in [#3914](https://github.com/apollographql/apollo-client/pull/3914)
- Documentation updates.  <br/>
  [@shanonvl](https://github.com/shanonvl) in [#3925](https://github.com/apollographql/apollo-client/pull/3925)  <br/>
  [@ojh102](https://github.com/ojh102) in [#3920](https://github.com/apollographql/apollo-client/pull/3920)  <br/>
  [@Bkucera](https://github.com/Bkucera) in [#3919](https://github.com/apollographql/apollo-client/pull/3919)  <br/>
  [@j4chou](https://github.com/j4chou) in [#3915](https://github.com/apollographql/apollo-client/pull/3915)  <br/>
  [@billfienberg](https://github.com/billfienberg) in [#3886](https://github.com/apollographql/apollo-client/pull/3886)  <br/>
  [@TLadd](https://github.com/TLadd) in [#3884](https://github.com/apollographql/apollo-client/pull/3884)

- The `ObservableQuery` class now makes a deep clone of `lastResult` when
  first received, so that the `isDifferentResult` logic will not be
  confused if the result object is modified later.
  [Issue #3992](https://github.com/apollographql/apollo-client/issues/3992)
  [PR #4032](https://github.com/apollographql/apollo-client/pull/4032/commits/e66027c5341dc7aaf71ee7ffcba1305b9a553525)

### Apollo Cache In-Memory (1.3.6)

- Optimize repeated `apollo-cache-inmemory` reads by caching partial query
  results, for substantial performance improvements. As a consequence, watched
  queries will not be rebroadcast unless the data have changed.
  [PR #3394](https://github.com/apollographql/apollo-client/pull/3394)

- Include root ID and fragment matcher function in cache keys computed by
  `StoreReader#executeStoreQuery` and `executeSelectionSet`, and work
  around bugs in the React Native `Map` and `Set` polyfills.
  [PR #3964](https://github.com/apollographql/apollo-client/pull/3964)
  [React Native PR #21492 (pending)](https://github.com/facebook/react-native/pull/21492)

- The `apollo-cache-inmemory` package now allows `graphql@^14.0.0` as a
  peer dependency.
  [Issue #3978](https://github.com/apollographql/apollo-client/issues/3978)

- The `apollo-cache-inmemory` package now correctly broadcasts changes
  even when the new data is `===` to the old data, since the contents of
  the data object may have changed.
  [Issue #3992](https://github.com/apollographql/apollo-client/issues/3992)
  [PR #4032](https://github.com/apollographql/apollo-client/pull/4032/commits/d6a673fbc1444e115e90cc9e4c7fa3fc67bb7e56)

### Apollo GraphQL Anywhere (4.1.20)

- Make `graphql-anywhere` `filter` function generic (typescript).  <br/>
  [@minznerjosh](https://github.com/minznerjosh) in [#3929](https://github.com/apollographql/apollo-client/pull/3929)

### Apollo Utilities (1.0.22)

- The `fclone` package has been replaced with a custom `cloneDeep`
  implementation that is tolerant of cycles, symbol properties, and
  non-enumerable properties.
  [PR #4032](https://github.com/apollographql/apollo-client/pull/4032/commits/78e2ad89f950da2829f49c7876f968adb2bc1302)

### Apollo Boost (0.1.17)

- Remove duplicate InMemoryCache export for Babel 6 compatibility.
  [Issue #3910](https://github.com/apollographql/apollo-client/issues/3910)
  [PR #3932](https://github.com/apollographql/apollo-client/pull/3932)

### Apollo Cache (1.1.18)

- No changes.

## Apollo Client (2.4.2)

### Apollo Client (2.4.2)

- Apollo Client no longer deep freezes query results.
  [@hwillson](https://github.com/hwillson) in [#3883](https://github.com/apollographql/apollo-client/pull/3883)
- A new `clearStore` method has been added, that will remove all data from
  the store. Unlike `resetStore`, it will not refetch active queries after
  removing store data.
  [@hwillson](https://github.com/hwillson) in [#3885](https://github.com/apollographql/apollo-client/pull/3885)

### Apollo Utilities (1.0.21)

- Replace the custom `cloneDeep` implementation with
  [`fclone`](https://www.npmjs.com/package/fclone), to avoid crashing when
  encountering circular references.  <br/>
  [@hwillson](https://github.com/hwillson) in [#3881](https://github.com/apollographql/apollo-client/pull/3881)

### Apollo Boost (0.1.16)

- No changes.

### Apollo Cache (1.1.17)

- No changes.

### Apollo Cache In-Memory (1.2.10)

- No changes.

### Apollo GraphQL Anywhere (4.1.19)

- No changes.


## 2.4.1 (August 26, 2018)

### Apollo Client (2.4.1)

- `mutate`'s `refetchQueries` option now allows queries to include a custom
  `context` option. This `context` will be used when refetching the query.
  For example:

  ```js
  context = {
    headers: {
      token: 'some auth token',
    },
  };
  client.mutate({
    mutation: UPDATE_CUSTOMER_MUTATION,
    variables: {
      userId: user.id,
      firstName,
      ...
    },
    refetchQueries: [{
      query: CUSTOMER_MESSAGES_QUERY,
      variables: { userId: user.id },
      context,
    }],
    context,
  });
  ```

  The `CUSTOMER_MESSAGES_QUERY` above will be refetched using `context`.
  Normally queries are refetched using the original context they were first
  started with, but this provides a way to override the context, if needed.  <br/>
  [@hwillson](https://github.com/hwillson) in [#3852](https://github.com/apollographql/apollo-client/pull/3852)

- Documentation updates.  <br/>
  [@hwillson](https://github.com/hwillson) in [#3841](https://github.com/apollographql/apollo-client/pull/3841)

### Apollo Boost (0.1.15)

- Various internal infrastructure changes related to building, bundling,
  testing, etc.
  [@hwillson](https://github.com/hwillson) in [#3817](https://github.com/apollographql/apollo-client/pull/3817)

### Apollo Cache (1.1.16)

- Various internal infrastructure changes related to building, bundling,
  testing, etc.
  [@hwillson](https://github.com/hwillson) in [#3817](https://github.com/apollographql/apollo-client/pull/3817)

### Apollo Cache In-Memory (1.2.9)

- Various internal infrastructure changes related to building, bundling,
  testing, etc.
  [@hwillson](https://github.com/hwillson) in [#3817](https://github.com/apollographql/apollo-client/pull/3817)

### Apollo Utilities (1.0.20)

- Various internal infrastructure changes related to building, bundling,
  testing, etc.
  [@hwillson](https://github.com/hwillson) in [#3817](https://github.com/apollographql/apollo-client/pull/3817)

### Apollo GraphQL Anywhere (4.1.18)

- Various internal infrastructure changes related to building, bundling,
  testing, etc.
  [@hwillson](https://github.com/hwillson) in [#3817](https://github.com/apollographql/apollo-client/pull/3817)


## 2.4.0 (August 17, 2018)

### Apollo Client (2.4.0)

- Add proper error handling for subscriptions. If you have defined an `error`
  handler on your subscription observer, it will now be called when an error
  comes back in a result, and the `next` handler will be skipped (similar to
  how we're handling errors with mutations). Previously, the error was
  just passed in the result to the `next` handler. If you don't have an
  `error` handler defined, the previous functionality is maintained, meaning
  the error is passed in the result, giving the next handler a chance to deal
  with it. This should help address backwards compatibility (and is the reason
  for the minor version bumo in this release).  <br/>
  [@clayne11](https://github.com/clayne11) in [#3800](https://github.com/apollographql/apollo-client/pull/3800)
- Allow an `optimistic` param to be passed into `ApolloClient.readQuery` and
  `ApolloClient.readFragment`, that when set to `true`, will allow
  optimistic results to be returned. Is `false` by default.  <br/>
  [@jay1337](https://github.com/jay1337) in [#2429](https://github.com/apollographql/apollo-client/pull/2429)
- Optimistic tests cleanup.  <br/>
  [@joshribakoff](https://github.com/joshribakoff) in [#3713](https://github.com/apollographql/apollo-client/pull/3713)
- Make sure each package has its own `.npmignore`, so they're taken into
  consideration when publishing via lerna.  <br/>
  [@hwillson](https://github.com/hwillson) in [#3828](https://github.com/apollographql/apollo-client/pull/3828)
- Documentation updates.  <br/>
  [@toolness](https://github.com/toolness) in [#3804](https://github.com/apollographql/apollo-client/pull/3804)  <br/>
  [@pungggi](https://github.com/pungggi) in [#3798](https://github.com/apollographql/apollo-client/pull/3798)  <br/>
  [@lorensr](https://github.com/lorensr) in [#3748](https://github.com/apollographql/apollo-client/pull/3748)  <br/>
  [@joshribakoff](https://github.com/joshribakoff) in [#3730](https://github.com/apollographql/apollo-client/pull/3730)  <br/>
  [@yalamber](https://github.com/yalamber) in [#3819](https://github.com/apollographql/apollo-client/pull/3819)  <br/>
  [@pschreibs85](https://github.com/pschreibs85) in [#3812](https://github.com/apollographql/apollo-client/pull/3812)  <br/>
  [@msreekm](https://github.com/msreekm) in [#3808](https://github.com/apollographql/apollo-client/pull/3808)  <br/>
  [@kamaltmo](https://github.com/kamaltmo) in [#3806](https://github.com/apollographql/apollo-client/pull/3806)  <br/>
  [@lorensr](https://github.com/lorensr) in [#3739](https://github.com/apollographql/apollo-client/pull/3739)  <br/>
  [@brainkim](https://github.com/brainkim) in [#3680](https://github.com/apollographql/apollo-client/pull/3680)

### Apollo Cache In-Memory (1.2.8)

- Fix typo in `console.warn` regarding fragment matching error message.  <br/>
  [@combizs](https://github.com/combizs) in [#3701](https://github.com/apollographql/apollo-client/pull/3701)

### Apollo Boost (0.1.14)

- No changes.

### Apollo Cache (1.1.15)

- No changes.

### Apollo Utilities (1.0.19)

- No changes.

### Apollo GraphQL Anywhere (4.1.17)

- No changes.


## 2.3.8 (August 9, 2018)

### Apollo Client (2.3.8)

- Adjusted the `graphql` peer dependency to cover explicit minor ranges.
  Since the ^ operator only covers any minor version if the major version
  is not 0 (since a major version of 0 is technically considered development by
  semver 2), the current ^0.11.0 || ^14.0.0 graphql range doesn't cover
  0.12.* or 0.13.*. This fixes the `apollo-client@X has incorrect peer
  dependency "graphql@^0.11.0 || ^14.0.0"` errors that people might have
  seen using `graphql` 0.12.x or 0.13.x.  <br/>
  [@hwillson](https://github.com/hwillson) in [#3746](https://github.com/apollographql/apollo-client/pull/3746)
- Document `setVariables` internal API status.  <br/>
  [@PowerKiKi](https://github.com/PowerKiKi) in [#3692](https://github.com/apollographql/apollo-client/pull/3692)
- Corrected `ApolloClient.queryManager` typing as it may be `undefined`.  <br/>
  [@danilobuerger](https://github.com/danilobuerger) in [#3661](https://github.com/apollographql/apollo-client/pull/3661)
- Make sure using a `no-cache` fetch policy with subscriptions prevents data
  from being cached.  <br/>
  [@hwillson](https://github.com/hwillson) in [#3773](https://github.com/apollographql/apollo-client/pull/3773)
- Fixed an issue that sometimes caused empty query results, when using the
  `no-cache` fetch policy.  <br/>
  [@hwillson](https://github.com/hwillson) in [#3777](https://github.com/apollographql/apollo-client/pull/3777)
- Documentation updates.  <br/>
  [@hwillson](https://github.com/hwillson) in [#3750](https://github.com/apollographql/apollo-client/pull/3750)  <br/>
  [@hwillson](https://github.com/hwillson) in [#3754](https://github.com/apollographql/apollo-client/pull/3754)  <br/>
  [@TheMightyPenguin](https://github.com/TheMightyPenguin) in [#3725](https://github.com/apollographql/apollo-client/pull/3725)  <br/>
  [@bennypowers](https://github.com/bennypowers) in [#3668](https://github.com/apollographql/apollo-client/pull/3668)  <br/>
  [@hwillson](https://github.com/hwillson) in [#3762](https://github.com/apollographql/apollo-client/pull/3762)  <br/>
  [@chentsulin](https://github.com/chentsulin) in [#3688](https://github.com/apollographql/apollo-client/pull/3688)  <br/>
  [@chentsulin](https://github.com/chentsulin) in [#3687](https://github.com/apollographql/apollo-client/pull/3687)  <br/>
  [@ardouglass](https://github.com/ardouglass) in [#3645](https://github.com/apollographql/apollo-client/pull/3645)  <br/>
  [@hwillson](https://github.com/hwillson) in [#3764](https://github.com/apollographql/apollo-client/pull/3764)  <br/>
  [@hwillson](https://github.com/hwillson) in [#3767](https://github.com/apollographql/apollo-client/pull/3767)  <br/>
  [@hwillson](https://github.com/hwillson) in [#3774](https://github.com/apollographql/apollo-client/pull/3774)  <br/>
  [@hwillson](https://github.com/hwillson) in [#3779](https://github.com/apollographql/apollo-client/pull/3779)

### Apollo Boost (0.1.13)

- No changes.

### Apollo Cache In-Memory (1.2.7)

- No changes.

### Apollo Cache (1.1.14)

- No changes.

### Apollo Utilities (1.0.18)

- No changes.

### Apollo GraphQL Anywhere (4.1.16)

- No changes.


## 2.3.7 (July 24, 2018)

### Apollo Client (2.3.7)

- Release 2.3.6 broke Typescript compilation. `QueryManager`'s
  `getQueryWithPreviousResult` method included an invalid `variables` return
  type in the auto-generated `core/QueryManager.d.ts` declaration file. The
  type definition had a locally referenced path, that appears to have been
  caused by the typescript compiler getting confused at compile/publish time.
  `getQueryWithPreviousResult` return types are now excplicity identified,
  which helps Typescript avoid the local type reference. For more details,
  see https://github.com/apollographql/apollo-client/issues/3729.  <br/>
  [@hwillson](https://github.com/hwillson) in [#3731](https://github.com/apollographql/apollo-client/pull/3731)

### Apollo Boost (0.1.12)

- No changes.


## 2.3.6 (July 24, 2018)

### Apollo Client (2.3.6)

- Documentation updates. <br/>
  [@ananth99](https://github.com/ananth99) in [#3599](https://github.com/apollographql/apollo-client/pull/3599) <br/>
  [@hwillson](https://github.com/hwillson) in [#3635](https://github.com/apollographql/apollo-client/pull/3635) <br/>
  [@JakeDawkins](https://github.com/JakeDawkins) in [#3642](https://github.com/apollographql/apollo-client/pull/3642) <br/>
  [@hwillson](https://github.com/hwillson) in [#3644](https://github.com/apollographql/apollo-client/pull/3644) <br/>
  [@gbau](https://github.com/gbau) in [#3644](https://github.com/apollographql/apollo-client/pull/3600) <br/>
  [@chentsulin](https://github.com/chentsulin) in [#3608](https://github.com/apollographql/apollo-client/pull/3608) <br/>
  [@MikaelCarpenter](https://github.com/MikaelCarpenter) in [#3609](https://github.com/apollographql/apollo-client/pull/3609) <br/>
  [@Gamezpedia](https://github.com/Gamezpedia) in [#3612](https://github.com/apollographql/apollo-client/pull/3612) <br/>
  [@jinxac](https://github.com/jinxac) in [#3647](https://github.com/apollographql/apollo-client/pull/3647) <br/>
  [@abernix](https://github.com/abernix) in [#3705](https://github.com/apollographql/apollo-client/pull/3705) <br/>
  [@dandv](https://github.com/dandv) in [#3703](https://github.com/apollographql/apollo-client/pull/3703) <br/>
  [@hwillson](https://github.com/hwillson) in [#3580](https://github.com/apollographql/apollo-client/pull/3580) <br/>
- Updated `graphql` `peerDependencies` to handle 14.x versions. <br/>
  [@ivank](https://github.com/ivank) in [#3598](https://github.com/apollographql/apollo-client/pull/3598)
- Add optional generic type params for variables on low level methods. <br/>
  [@mvestergaard](https://github.com/mvestergaard) in [#3588](https://github.com/apollographql/apollo-client/pull/3588)
- Add a new `awaitRefetchQueries` config option to the Apollo Client
  `mutate` function, that when set to `true` will wait for all
  `refetchQueries` to be fully refetched, before resolving the mutation
  call. `awaitRefetchQueries` is `false` by default. <br/>
  [@jzimmek](https://github.com/jzimmek) in [#3169](https://github.com/apollographql/apollo-client/pull/3169)

### Apollo Boost (0.1.11)

- Allow `fetch` to be given as a configuration option to `ApolloBoost`. <br/>
  [@mbaranovski](https://github.com/mbaranovski) in [#3590](https://github.com/apollographql/apollo-client/pull/3590)
- The `apollo-boost` `ApolloClient` constructor now warns about unsupported
  options. <br/>
  [@quentin-](https://github.com/quentin-) in [#3551](https://github.com/apollographql/apollo-client/pull/3551)

### Apollo Cache (1.1.13)

- No changes.

### Apollo Cache In-Memory (1.2.6)

- Add `__typename` and `id` properties to `dataIdFromObject` parameter
  (typescript) <br/>
  [@jfurler](https://github.com/jfurler) in [#3641](https://github.com/apollographql/apollo-client/pull/3641)
- Fixed an issue caused by `dataIdFromObject` considering returned 0 values to
  be falsy, instead of being a valid ID, which lead to the store not being
  updated properly in some cases. <br/>
  [@hwillson](https://github.com/hwillson) in [#3711](https://github.com/apollographql/apollo-client/pull/3711)

### Apollo Utilities (1.0.17)

- No changes.

### Apollo GraphQL Anywhere (4.1.15)

- Add support for arrays to `graphql-anywhere`'s filter utility. <br/>
  [@jsweet314](https://github.com/jsweet314) in [#3591](https://github.com/apollographql/apollo-client/pull/3591)
- Fix `Cannot convert object to primitive value` error that was showing up
  when attempting to report a missing property on an object. <br/>
  [@benjie](https://github.com/benjie) in [#3618](https://github.com/apollographql/apollo-client/pull/3618)


## 2.3.5 (June 19, 2018)

### Apollo Client (2.3.5)

- Internal code formatting updates.
  - [@chentsulin](https://github.com/chentsulin) in [#3574](https://github.com/apollographql/apollo-client/pull/3574)
- Documentation updates.
  - [@andtos90](https://github.com/andtos90) in [#3596](https://github.com/apollographql/apollo-client/pull/3596)
  - [@serranoarevalo](https://github.com/serranoarevalo) in [#3554](https://github.com/apollographql/apollo-client/pull/3554)
  - [@cooperka](https://github.com/cooperka) in [#3594](https://github.com/apollographql/apollo-client/pull/3594)
  - [@pravdomil](https://github.com/pravdomil) in [#3587](https://github.com/apollographql/apollo-client/pull/3587)
  - [@excitement-engineer](https://github.com/excitement-engineer) in [#3309](https://github.com/apollographql/apollo-client/pull/3309)

### Apollo Boost (0.1.10)

- No changes.

### Apollo Cache (1.1.12)

- No changes.

### Apollo Cache In-Memory (1.2.5)

- No changes.

### Apollo Utilities (1.0.16)

- Removed unnecessary whitespace from error message.
  - [@mbaranovski](https://github.com/mbaranovski) in [#3593](https://github.com/apollographql/apollo-client/pull/3593)

### Apollo GraphQL Anywhere (4.1.14)

- No changes.


## 2.3.4 (June 13, 2018)

### Apollo Client (2.3.4)

- Export the `QueryOptions` interface, to make sure it can be used by other
  projects (like `apollo-angular`).
- Fixed an issue caused by typescript changes to the constructor
  `defaultOptions` param, that prevented `query` defaults from passing type
  checks.
  ([@hwillson](https://github.com/hwillson) in [#3585](https://github.com/apollographql/apollo-client/pull/3585))

### Apollo Boost (0.1.9)

- No changes

### Apollo Cache (1.1.11)

- No changes

### Apollo Cache In-Memory (1.2.4)

- No changes

### Apollo Utilities (1.0.15)

- No changes

### Apollo GraphQL Anywhere (4.1.13)

- No changes


## 2.3.3 (June 13, 2018)

### Apollo Client (2.3.3)

- Typescript improvements. Made observable query parameterized on data and
  variables: `ObservableQuery<TData, TVariables>`
  ([@excitement-engineer](https://github.com/excitement-engineer) in [#3140](https://github.com/apollographql/apollo-client/pull/3140))
- Added optional generics to cache manipulation methods (typescript).
  ([@mvestergaard](https://github.com/mvestergaard) in [#3541](https://github.com/apollographql/apollo-client/pull/3541))
- Typescript improvements. Created a new `QueryOptions` interface that
  is now used by `ApolloClient.query` options, instead of the previous
  `WatchQueryOptions` interface. This helps reduce confusion (especially
  in the docs) that made it look like `ApolloClient.query` accepted
  `ApolloClient.watchQuery` only options, like `pollingInterval`.
  ([@hwillson](https://github.com/hwillson) in [#3569](https://github.com/apollographql/apollo-client/pull/3569))

### Apollo Boost (0.1.8)

- Allow `cache` to be given as a configuration option to `ApolloBoost`.
  ([@dandean](https://github.com/dandean) in [#3561](https://github.com/apollographql/apollo-client/pull/3561))
- Allow `headers` and `credentials` to be passed in as configuration
  parameters to the `apollo-boost` `ApolloClient` constructor.
  ([@rzane](https://github.com/rzane) in [#3098](https://github.com/apollographql/apollo-client/pull/3098))

### Apollo Cache (1.1.10)

- Added optional generics to cache manipulation methods (typescript).
  ([@mvestergaard](https://github.com/mvestergaard) in [#3541](https://github.com/apollographql/apollo-client/pull/3541))

### Apollo Cache In-Memory (1.2.3)

- Added optional generics to cache manipulation methods (typescript).
  ([@mvestergaard](https://github.com/mvestergaard) in [#3541](https://github.com/apollographql/apollo-client/pull/3541))
- Restore non-enumerability of `resultFields[ID_KEY]`.
  ([@benjamn](https://github.com/benjamn) in [#3544](https://github.com/apollographql/apollo-client/pull/3544))
- Cache query documents transformed by InMemoryCache.
  ([@benjamn](https://github.com/benjamn) in [#3553](https://github.com/apollographql/apollo-client/pull/3553))

### Apollo Utilities (1.0.14)

- Store key names generated by `getStoreKeyName` now leverage a more
  deterministic approach to handling JSON based strings. This prevents store
  key names from differing when using `args` like
  `{ prop1: 'value1', prop2: 'value2' }` and
  `{ prop2: 'value2', prop1: 'value1' }`.
  ([@gdi2290](https://github.com/gdi2290) in [#2869](https://github.com/apollographql/apollo-client/pull/2869))
- Avoid needless `hasOwnProperty` check in `deepFreeze`.
  ([@benjamn](https://github.com/benjamn) in [#3545](https://github.com/apollographql/apollo-client/pull/3545))

### Apollo GraphQL Anywhere (4.1.12)

- No new changes.


## 2.3.2 (May 29, 2018)

### Apollo Client (2.3.2)

- Fix SSR and `cache-and-network` fetch policy
  ([@dastoori](https://github.com/dastoori) in [#3372](https://github.com/apollographql/apollo-client/pull/3372))
- Fixed an issue where the `updateQuery` method passed to
  `ObservableQuery.fetchMore` was receiving the original query variables,
  instead of the new variables that it used to fetch more data.
  ([@abhiaiyer91](https://github.com/abhiaiyer91) in [#3500](https://github.com/apollographql/apollo-client/pull/3500))
- Fixed an issue involving `Object.setPrototypeOf()` not working on JSC
  (Android), by instead setting the `prototype` of `this` manually.
  ([@seklyza](https://github.com/seklyza) in [#3306](https://github.com/apollographql/apollo-client/pull/3306))
- Added safeguards to make sure `QueryStore.initQuery` and
  `QueryStore.markQueryResult` don't try to set the network status of a
  `fetchMoreForQueryId` query, if it does not exist in the store. This was
  happening when a query component was unmounted while a `fetchMore` was still
  in flight.
  ([@conrad-vanl](https://github.com/conrad-vanl) in [#3367](https://github.com/apollographql/apollo-client/pull/3367), [@doomsower](https://github.com/doomsower) in [#3469](https://github.com/apollographql/apollo-client/pull/3469))

### Apollo Boost (0.1.7)

- Various internal code cleanup, tooling and dependency changes.

### Apollo Cache (1.1.9)

- Various internal code cleanup, tooling and dependency changes.

### Apollo Cache In-Memory (1.2.2)

- Fixed an issue that caused fragment only queries to sometimes fail.
  ([@abhiaiyer91](https://github.com/abhiaiyer91) in [#3507](https://github.com/apollographql/apollo-client/pull/3507))
- Fixed cache invalidation for inlined mixed types in union fields within
  arrays.
  ([@dferber90](https://github.com/dferber90) in [#3422](https://github.com/apollographql/apollo-client/pull/3422))

### Apollo Utilities (1.0.13)

- Make `maybeDeepFreeze` a little more defensive, by always using
  `Object.prototype.hasOwnProperty` (to avoid cases where the object being
  frozen doesn't have its own `hasOwnProperty`).
  ([@jorisroling](https://github.com/jorisroling) in [#3418](https://github.com/apollographql/apollo-client/pull/3418))
- Remove certain small internal caches to prevent memory leaks when using SSR.
  ([@brunorzn](https://github.com/brunorzn) in [#3444](https://github.com/apollographql/apollo-client/pull/3444))

### Apollo GraphQL Anywhere (4.1.11)

- Source files are now excluded when publishing to npm.
  ([@hwillson](https://github.com/hwillson) in [#3454](https://github.com/apollographql/apollo-client/pull/3454))<|MERGE_RESOLUTION|>--- conflicted
+++ resolved
@@ -1,4 +1,3 @@
-<<<<<<< HEAD
 ## Apollo Client 3.4.0 (not yet released)
 
 ### Bug fixes
@@ -17,7 +16,7 @@
 
 ### Documentation
 TBD
-=======
+
 ## Apollo Client 3.3.8
 
 ### Bug Fixes
@@ -30,7 +29,6 @@
 
 - Backport `Symbol.species` fix for `Concast` and `ObservableQuery` from [`release-3.4`](https://github.com/apollographql/apollo-client/pull/7399), fixing subscriptions in React Native Android when the Hermes JavaScript engine is enabled (among other benefits). <br/>
   [@benjamn](https://github.com/benjamn) in [#7403](https://github.com/apollographql/apollo-client/pull/7403) and [#7660](https://github.com/apollographql/apollo-client/pull/7660)
->>>>>>> 88e3ecd4
 
 ## Apollo Client 3.3.7
 
