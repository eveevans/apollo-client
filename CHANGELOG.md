<<<<<<< HEAD
## Apollo Client 3.7.0 (in development)

### New Features

- Implement `useFragment` hook, which represents a lightweight live binding into the `ApolloCache`, and never triggers network requests of its own. <br/>
  [@benjamn](https://github.com/benjamn) in [#8782](https://github.com/apollographql/apollo-client/pull/8782)

- Replace `concast.cleanup` method with simpler `concast.beforeNext` API, which promises to call the given callback function just before the next result/error is delivered. In addition, `concast.removeObserver` no longer takes a `quietly?: boolean` parameter, since that parameter was partly responsible for cleanup callbacks sometimes not getting called. <br/>
  [@benjamn](https://github.com/benjamn) in [#9718](https://github.com/apollographql/apollo-client/pull/9718)
=======
## Apollo Client 3.6.8 (2022-06-10)

### Bug Fixes

- Fix incorrect `variables` passed in `FieldFunctionOptions` for nested `readField` calls in `read` and `merge` functions. <br/>
  [@stardustxx](https://github.com/stardustxx) in [#9808](https://github.com/apollographql/apollo-client/pull/9808)

- Improve repository build scripts to work better on Windows. <br/>
  [@dylanwulf](https://github.com/dylanwulf) in [#9805](https://github.com/apollographql/apollo-client/pull/9805)

- Ensure `useQuery(query, { skip: true }).called === false` rather than always returning `called` as `true`. <br/>
  [@KucharskiPiotr](https://github.com/KucharskiPiotr) in [#9798](https://github.com/apollographql/apollo-client/pull/9798)

- Allow abandoned `reobserve` requests to unsubscribe from their underlying `Observable`. <br/>
  [@javier-garcia-meteologica](https://github.com/javier-garcia-meteologica) in [#9791](https://github.com/apollographql/apollo-client/pull/9791)
>>>>>>> 34f38a5a

## Apollo Client 3.6.7 (2022-06-10)

### Bug Fixes

- Fix regression (introduced in v3.6.0) that caused `BatchHttpLink` to discard pending batched queries on early completion of the underlying `Observable`. <br/>
  [@benjamn](https://github.com/benjamn) in [#9793](https://github.com/apollographql/apollo-client/pull/9793)

## Apollo Client 3.6.6 (2022-05-26)

### Bug Fixes

- Allow `useLazyQuery(query, { defaultOptions })` to benefit from `defaultOptions.variables` and `client.defaultOptions.watchQuery.variables` merging. <br/>
  [@benjamn](https://github.com/benjamn) in [#9762](https://github.com/apollographql/apollo-client/pull/9762)

## Apollo Client 3.6.5 (2022-05-23)

### Bug Fixes

- Restore pre-v3.6 `variables` replacement behavior of `ObservableQuery#reobserve` method, fixing a regression that prevented removal of variables. <br/>
  [@benjamn](https://github.com/benjamn) in [#9741](https://github.com/apollographql/apollo-client/pull/9741)

- Preserve `previousData` even when different query or client provided to `useQuery`, instead of resetting `previousData` to undefined in those cases, matching behavior prior to v3.6.0. <br/>
  [@benjamn](https://github.com/benjamn) in [#9734](https://github.com/apollographql/apollo-client/pull/9734)

- Fix bug where `onCompleted()` and `onError()` are stale for `useMutation()`. <br/>
  [@charle692](https://github.com/charle692) in [#9740](https://github.com/apollographql/apollo-client/pull/9740)

- Limit scope of `DeepMerger` object reuse, and avoid using `Object.isFrozen`, which can introduce differences between development and production if objects that were frozen using `Object.freeze` in development are left unfrozen in production. <br/>
  [@benjamn](https://github.com/benjamn) in [#9742](https://github.com/apollographql/apollo-client/pull/9742)

- Properly merge `variables` from original `useLazyQuery(query, { variables })` with `variables` passed to execution function. <br/>
  [@benjamn](https://github.com/benjamn) in [#9758](https://github.com/apollographql/apollo-client/pull/9758)

## Apollo Client 3.6.4 (2022-05-16)

### Bug Fixes

- Guarantee `Concast` cleanup without `Observable cancelled prematurely` rejection, potentially solving long-standing issues involving that error. <br/>
  [@benjamn](https://github.com/benjamn) in [#9701](https://github.com/apollographql/apollo-client/pull/9701)

- Ensure `useSubscription` subscriptions are properly restarted after unmounting/remounting by React 18 in `<StrictMode>`. <br/>
  [@kazekyo](https://github.com/kazekyo) in [#9707](https://github.com/apollographql/apollo-client/pull/9707)

### Improvements

- Internalize `useSyncExternalStore` shim, for more control than `use-sync-external-store` provides, fixing some React Native issues. <br/>
  [@benjamn](https://github.com/benjamn) in [#9675](https://github.com/apollographql/apollo-client/pull/9675) and [#9709](https://github.com/apollographql/apollo-client/pull/9709)

- Provide `@apollo/client/**/*.cjs.native.js` versions of every `@apollo/client/**/*.cjs` bundle (including dependencies `ts-invariant` and `zen-observable-ts`) to help React Native's Metro bundler automatically resolve CommonJS entry point modules. **These changes should render unnecessary [the advice we gave in the v3.5.4 section below about `metro.config.js`](#apollo-client-354-2021-11-19).** <br/>
  [@benjamn](https://github.com/benjamn) in [#9716](https://github.com/apollographql/apollo-client/pull/9716)

- Handle falsy `incoming` data more gracefully in `offetLimitPagination().merge` function. <br/>
  [@shobhitsharma](https://github.com/shobhitsharma) in [#9705](https://github.com/apollographql/apollo-client/pull/9705)

## Apollo Client 3.6.3 (2022-05-05, only tagged `next` on npm)

### Bug Fixes

- Simplify `useQuery(query, { defaultOptions })` default options processing in order to fix bug where `skip: true` queries failed to execute upon switching to `skip: false`. <br/>
  [@benjamn](https://github.com/benjamn) in [#9665](https://github.com/apollographql/apollo-client/pull/9665)

- Add tests of skipping/unskipping and `useLazyQuery` with `defaultOptions`, and fix a bug causing duplicate requests. <br/>
  [@benjamn](https://github.com/benjamn) in [#9666](https://github.com/apollographql/apollo-client/pull/9666)

- Update `ts-invariant` to version 0.10.2 to fix source map warnings. <br/>
  [@benjamn](https://github.com/benjamn) in [#9672](https://github.com/apollographql/apollo-client/pull/9672)

- Test that `useQuery` queries with `skip: true` do not stall server-side rendering. <br/>
  [@nathanmarks](https://github.com/nathanmarks) and [@benjamn](https://github.com/benjamn) in [#9677](https://github.com/apollographql/apollo-client/pull/9677)

- Prevent `useLazyQuery` from making duplicate requests when its execution function is first called, and stop rejecting the `Promise` it returns when `result.error` is defined. <br/>
  [@benjamn](https://github.com/benjamn) in [#9684](https://github.com/apollographql/apollo-client/pull/9684)

- Fix issue with `useQuery` returning `loading: true` state during server-side rendering with `skip: true`. <br/>
  [@nathanmarks](https://github.com/nathanmarks) in [#9679](https://github.com/apollographql/apollo-client/pull/9679)

## Apollo Client 3.6.2 (2022-05-02)

### Bug Fixes

- Pass `getServerSnapshot` function to `useSyncExternalStore` in addition to `getSnapshot`, though the two functions behave identically. This change should fix/unbreak React 18 server rendering. <br/>
  [@hungphongbk](https://github.com/hungphongbk) in [#9652](https://github.com/apollographql/apollo-client/pull/9652)

### Improvements

- Consider `networkError.result.errors` in addition to `result.errors` in `PersistedQueryLink`. <br/>
  [@redaid113](https://github.com/redaid113) and [@benjamn](https://github.com/benjamn) in [#9410](https://github.com/apollographql/apollo-client/pull/9410)

## Apollo Client 3.6.1 (2022-04-28)

### Bug Fixes

- Remove recently-added, internal `fetchBlockingPromise` option from the `WatchQueryOptions` interface, due to regressions. <br/>
  [@benjamn](https://github.com/benjamn) in [#9504](https://github.com/apollographql/apollo-client/pull/9504)

## Apollo Client 3.6.0 (2022-04-26)

### Potentially disruptive changes

- Calling `fetchMore` for queries using the `cache-and-network` or `network-only` fetch policies will no longer trigger additional network requests when cache results are complete. Instead, those complete cache results will be delivered as if using the `cache-first` fetch policy. <br/>
  [@benjamn](https://github.com/benjamn) in [#9504](https://github.com/apollographql/apollo-client/pull/9504)

- Reimplement `useQuery` and `useLazyQuery` to use the [proposed `useSyncExternalStore` API](https://github.com/reactwg/react-18/discussions/86) from React 18. <br/>
  [@brainkim](https://github.com/brainkim) and [@benjamn](https://github.com/benjamn) in [#8785](https://github.com/apollographql/apollo-client/pull/8785) and [#9596](https://github.com/apollographql/apollo-client/pull/9596)

- Fixed bug where the `useLazyQuery` execution function would always use the `refetch` method of `ObservableQuery`, instead of properly reapplying the current `fetchPolicy` using the `reobserve` method. <br/>
  [@benjamn](https://github.com/benjamn) in [#9564](https://github.com/apollographql/apollo-client/pull/9564)

  > Since this `reobserve` method is useful and used internally, we have now exposed it as `use[Lazy]Query(...).reobserve` (which optionally takes a `Partial<WatchQueryOptions>` of new options), to supplement the existing `refetch` method. Note that `reobserve` permanently updates the `variables` and other options of the `ObservableQuery`, unlike `refetch({ ...variables })`, which does not save those `variables`.

- The internal use of `options.fetchBlockingPromise` by `useQuery` and `useLazyQuery` may slightly delay the delivery of network results, compared to previous versions of Apollo Client. Since network results are already delivered asynchronously, these timing differences should not be disruptive in most cases. Nevertheless, please open an issue if the timing differences are a problem for you (and you have no easy workaround). <br/>
  [@benjamn](https://github.com/benjamn) in [#9599](https://github.com/apollographql/apollo-client/pull/9599)

### React 18

In both its `peerDependencies` and its internal implementation, Apollo Client v3.6 should no longer prevent you from updating to React 18 in your applications.

Internally, we have refactored `useQuery` and `useLazyQuery` to be implemented in terms of React's new (shimmable) `useSyncExternalStore` hook, demonstrating Apollo Client can serve as an external store with a referentially stable, synchronous API, as needed by React.

As part of this refactoring, we also improved the behavior of `useQuery` and `useLazyQuery` when used in `<React.StrictMode>`, which [double-renders components in development](https://github.com/reactwg/react-18/discussions/96). While this double-rendering always results in calling `useQuery` twice, forcing Apollo Client to create and then discard an unnecessary `ObservableQuery` object, we now have multiple defenses in place against executing any network queries for the unused `ObservableQuery` objects.

In upcoming v3.6.x and v3.7 (beta) releases, we will be completely overhauling our server-side rendering utilities (`getDataFromTree` et al.), and introducing suspenseful versions of our hooks, to take full advantage of the new patterns React 18+ enables for data management libraries like Apollo Client.

### Improvements

- Allow `BatchLink` to cancel queued and in-flight operations. <br/>
  [@PowerKiKi](https://github.com/PowerKiKi) and [@benjamn](https://github.com/benjamn) in [#9248](https://github.com/apollographql/apollo-client/pull/9248)

- Add `GraphQLWsLink` in `@apollo/client/link/subscriptions`. This link is similar to the existing `WebSocketLink` in `@apollo/client/link/ws`, but uses the newer [`graphql-ws`](https://www.npmjs.com/package/graphql-ws) package and protocol instead of the older `subscriptions-transport-ws` implementation. This functionality was technically first released in `@apollo/client@3.5.10`, but semantically belongs in the 3.6.0 minor version.
  [@glasser](https://github.com/glasser) in [#9369](https://github.com/apollographql/apollo-client/pull/9369)

- Allow passing `defaultOptions` to `useQuery` to avoid clobbering/resetting existing options when `useQuery` is called repeatedly. <br/>
  [@benjamn](https://github.com/benjamn) in [#9563](https://github.com/apollographql/apollo-client/pull/9563), superseding [#9223](https://github.com/apollographql/apollo-client/pull/9223)

- Provide additional context to `nextFetchPolicy` functions to assist with `fetchPolicy` transitions. More details can be found in the [`nextFetchPolicy` documentation](https://www.apollographql.com/docs/react/data/queries/#nextfetchpolicy). <br/>
  [@benjamn](https://github.com/benjamn) in [#9222](https://github.com/apollographql/apollo-client/pull/9222)

- Remove nagging deprecation warning about passing an `options.updateQuery` function to `fetchMore`. <br/>
  [@benjamn](https://github.com/benjamn) in [#9504](https://github.com/apollographql/apollo-client/pull/9504)

- Let `addTypenameToDocument` take any `ASTNode` (including `DocumentNode`, as before). <br/>
  [@benjamn](https://github.com/benjamn) in [#9595](https://github.com/apollographql/apollo-client/pull/9595)

- Set `useMutation` internal `isMounted` variable to `true` again when component remounted. <br/>
  [@devpeerapong](https://github.com/devpeerapong) in [#9561](https://github.com/apollographql/apollo-client/pull/9561)

## Apollo Client 3.5.10 (2022-02-24)

### Improvements

- Add `GraphQLWsLink` in `@apollo/client/link/subscriptions`. This link is similar to the existing `WebSocketLink` in `@apollo/client/link/ws`, but uses the newer [`graphql-ws`](https://www.npmjs.com/package/graphql-ws) package and protocol instead of the older `subscriptions-transport-ws` implementation. <br/>
  [@glasser](https://github.com/glasser) in [#9369](https://github.com/apollographql/apollo-client/pull/9369)

  > Note from [@benjamn](https://github.com/benjamn): since `GraphQLWsLink` is new functionality, we would normally wait for the next minor version (v3.6), but we were asked to expedite this release. These changes are strictly additive/opt-in/backwards-compatible, so shipping them in a patch release (3.5.10) seems safe, if unusual.

## Apollo Client 3.5.9 (2022-02-15)

### Improvements

- Interpret `keyFields: [...]` and `keyArgs: [...]` configurations in `InMemoryCache` type/field policies as `ReadonlyArray`s, since they are never mutated internally. <br/>
  [@julienfouilhe](https://github.com/julienfouilhe) in [#9339](https://github.com/apollographql/apollo-client/pull/9339)

- Avoid declaring a global type for the `__DEV__` constant, to avoid conflict with other such global declarations. <br/>
  [@benjamn](https://github.com/benjamn) in [#9386](https://github.com/apollographql/apollo-client/pull/9386)

### Bug Fixes

- Fix `useSubscription` executing `skip`ped subscription when input changes. <br/>
  [@levrik](https://github.com/levrik) in [#9299](https://github.com/apollographql/apollo-client/pull/9299)

- Fix partial data appearing in `useQuery().data` when `notifyOnNetworkStatusChange: true`. <br/>
  [@brainkim](https://github.com/brainkim) in [#9367](https://github.com/apollographql/apollo-client/pull/9367)

- Prevent `Promise`s returned by `useLazyQuery` execute functions from causing unhandled `Promise` rejection errors if uncaught. <br/>
  [@brainkim](https://github.com/brainkim) in [#9380](https://github.com/apollographql/apollo-client/pull/9380)

## Apollo Client 3.5.8 (2022-01-24)

### Bug Fixes

- Fix the type of the `called` property returned by `useQuery()` and `useLazyQuery()`. <br/>
  [@sztadii](https://github.com/sztadii) in [#9304](https://github.com/apollographql/apollo-client/pull/9304)

###  Bug Fixes (by [@brainkim](https://github.com/brainkim) in [#9328](https://github.com/apollographql/apollo-client/pull/9328))

- Fix `refetch()` not being called when `skip` is true.
- Fix the promise returned from the `useLazyQuery()` execution function having stale variables.
- Fix the promise returned from the `useLazyQuery()` execution function not rejecting when a query errors.

## Apollo Client 3.5.7 (2022-01-10)

### Bug Fixes

- Fix regression that prevented calling `onError` or `onCompleted` in some cases when using `useQuery`. <br/>
  [@mmahalwy](https://github.com/mmahalwy) in [#9226](https://github.com/apollographql/apollo-client/pull/9226)

- Make `useQuery` respect `defaultOptions.watchQuery.fetchPolicy`. <br/>
  [@yasharzolmajdi](https://github.com/yasharzolmajdi) in [#9210](https://github.com/apollographql/apollo-client/pull/9210)

## Apollo Client 3.5.6 (2021-12-07)

### Bug Fixes (by [@brainkim](https://github.com/brainkim) in [#9144](https://github.com/apollographql/apollo-client/pull/9144))

- Restores old behavior where the callback passed to `useMutation()` is constant.
- Fix `useMutation()` callbacks having stale closures.
- Fix `useQuery()` variables being out of date.

## Apollo Client 3.5.5 (2021-11-23)

### Bug Fixes

- Remove `printer: Printer` positional parameter from publicly-exported `selectHttpOptionsAndBody` function, whose addition in [#8699](https://github.com/apollographql/apollo-client/pull/8699) was a breaking change (starting in Apollo Client 3.5.0) for direct consumers of `selectHttpOptionsAndBody`. <br/>
  [@benjamn](https://github.com/benjamn) in [#9103](https://github.com/apollographql/apollo-client/pull/9103)

## Apollo Client 3.5.4 (2021-11-19)

### Notices

> ⚠️ The following advice about `metro.config.js` should no longer be necessary, as of Apollo Client v3.6.4.

- [Relevant if you use Apollo Client with React Native] Since Apollo Client v3.5.0, CommonJS bundles provided by `@apollo/client` use a `.cjs` file extension rather than `.cjs.js`, so Node.js won't interpret them as ECMAScript modules. While this change should be an implementation detail, it may cause problems for the [Metro bundler](https://facebook.github.io/metro/) used by React Native, whose [`resolver.sourceExts`](https://facebook.github.io/metro/docs/configuration#sourceexts) configuration does not include the `cjs` extension by default.

  As a workaround until [this issue](https://github.com/facebook/metro/issues/535) is resolved, you can configure Metro to understand the `.cjs` file extension by creating a `metro.config.js` file in the root of your React Native project:
  ```js
  // NOTE: No longer necessary in @apollo/client@3.6.4!
  const { getDefaultConfig } = require("metro-config");
  const { resolver: defaultResolver } = getDefaultConfig.getDefaultValues();
  exports.resolver = {
    ...defaultResolver,
    sourceExts: [
      ...defaultResolver.sourceExts,
      "cjs",
    ],
  };
  ```

### Improvements

- Restore the ability to pass `onError()` and `onCompleted()` to the mutation execution function. <br/> [@brainkim](https://github.com/brainkim) in [#9076](https://github.com/apollographql/apollo-client/pull/9076)

- Work around webpack 5 errors of the form
  ```
  The request 'ts-invariant/process' failed to resolve only because it was resolved as fully specified
  ```
  by ensuring `import ... from 'ts-invariant/process'` is internally written to `import ... from 'ts-invariant/process/index.js'`. <br/>
  [@benjamn](https://github.com/benjamn) in [#9083](https://github.com/apollographql/apollo-client/pull/9083)

## Apollo Client 3.5.3 (2021-11-17)

- Avoid rewriting non-relative imported module specifiers in `config/rewriteModuleIds.ts` script, thereby allowing bundlers to resolve those imports as they see fit. <br/>
  [@benjamn](https://github.com/benjamn) in [#9073](https://github.com/apollographql/apollo-client/pull/9073)

- Ensure only current file is matched when running VSCode debugger. <br/>
  [@eps1lon](https://github.com/eps1lon) in [#9050](https://github.com/apollographql/apollo-client/pull/9050)

## Apollo Client 3.5.2 (2021-11-10)

- Fix `useMutation` execute function returning non-identical execution functions when passing similar options. <br/>
  [@brainkim](https://github.com/brainkim) in [#9037](https://github.com/apollographql/apollo-client/pull/9037)

## Apollo Client 3.5.1 (2021-11-09)

- Remove npm from dependencies, and avoid referencing graphql-js enum value. <br/>
  [@brainkim](https://github.com/brainkim) in [#9030](https://github.com/apollographql/apollo-client/pull/9030)

## Apollo Client 3.5.0 (2021-11-08)

### Improvements

- Add `updateQuery` and `updateFragment` methods to `ApolloCache`, simplifying common `readQuery`/`writeQuery` cache update patterns. <br/>
  [@wassim-k](https://github.com/wassim-k) in [#8382](https://github.com/apollographql/apollo-client/pull/8382)

- Field directives and their arguments can now be included along with field argument names when using [field policy `keyArgs: [...]` notation](https://www.apollographql.com/docs/react/pagination/key-args/). For example, if you have a `Query.feed` field that takes an argument called `type` and uses a `@connection(key:...)` directive to keep `feed` data from different queries separate within the cache, you might configure both using the following `InMemoryCache` field policy:
  ```ts
  new InMemoryCache({
    typePolicies: {
      Query: {
        fields: {
          feed: {
            keyArgs: ["type", "@connection", ["key"]],
          },
        },
      },
    },
  })
  ```
  [@benjamn](https://github.com/benjamn) in [#8678](https://github.com/apollographql/apollo-client/pull/8678)

- Report single `MissingFieldError` instead of a potentially very large `MissingFieldError[]` array for incomplete cache reads, improving performance and memory usage. <br/>
  [@benjamn](https://github.com/benjamn) in [#8734](https://github.com/apollographql/apollo-client/pull/8734)

- When writing results into `InMemoryCache`, each written object is now identified using `policies.identify` _after_ traversing the fields of the object (rather than before), simplifying identification and reducing duplicate work. If you have custom `keyFields` functions, they still receive the raw result object as their first parameter, but the `KeyFieldsContext` parameter now provides `context.storeObject` (the `StoreObject` just processed by `processSelectionSet`) and `context.readField` (a helper function for reading fields from `context.storeObject` and any `Reference`s it might contain, similar to `readField` for `read`, `merge`, and `cache.modify` functions). <br/>
  [@benjamn](https://github.com/benjamn) in [#8996](https://github.com/apollographql/apollo-client/pull/8996)

- Ensure `cache.identify` never throws when primary key fields are missing, and include the source object in the error message when `keyFields` processing fails. <br/>
  [@benjamn](https://github.com/benjamn) in [#8679](https://github.com/apollographql/apollo-client/pull/8679)

- The `HttpLink` constructor now accepts an optional `print` function that can be used to customize how GraphQL `DocumentNode` objects are transformed back into strings before they are sent over the network. <br/>
  [@sarahgp](https://github.com/sarahgp) in [#8699](https://github.com/apollographql/apollo-client/pull/8699)

- Make `@apollo/client/testing` a fully-fledged, independent entry point, instead of re-exporting `@apollo/client/utilities/testing` (which was never an entry point and no longer exists). <br/>
  [@benjamn](https://github.com/benjamn) in [#8769](https://github.com/apollographql/apollo-client/pull/8769)

- A new nested entry point called `@apollo/client/testing/core` has been created. Importing from this entry point instead of `@apollo/client/testing` excludes any React-related dependencies. <br/>
  [@wassim-k](https://github.com/wassim-k) in [#8687](https://github.com/apollographql/apollo-client/pull/8687)

- Make `cache.batch` return the result of calling the `options.update` function. <br/>
  [@benjamn](https://github.com/benjamn) in [#8696](https://github.com/apollographql/apollo-client/pull/8696)

- The `NetworkError` and `ErrorResponse` types have been changed to align more closely. <br/>
  [@korywka](https://github.com/korywka) in [#8424](https://github.com/apollographql/apollo-client/pull/8424)

- Include `graphql@16` in peer deps. <br/>
  [@brainkim](https://github.com/brainkim) in [#8997](https://github.com/apollographql/apollo-client/pull/8997)

- Update `zen-observable-ts` to eliminate transitive dependency on `@types/zen-observable`. <br/>
  [@benjamn](https://github.com/benjamn) in [#8695](https://github.com/apollographql/apollo-client/pull/8695)

### React Refactoring

#### Improvements (due to [@brainkim](https://github.com/brainkim) in [#8875](https://github.com/apollographql/apollo-client/pull/8875)):
- The `useLazyQuery` function now returns a promise with the result.
- The `useMutation` result now exposes a method which can be reset.

#### Bug Fixes (due to [@brainkim](https://github.com/brainkim) in [#8596](https://github.com/apollographql/apollo-client/pull/8596)):

- The `useQuery` and `useLazyQuery` hooks will now have `ObservableQuery` methods defined consistently.
- Calling `useLazyQuery` methods like `startPolling` will start the query.
- Calling the `useLazyQuery` execution function will now behave more like `refetch`. `previousData` will be preserved.
- `standby` fetchPolicies will now act like `skip: true` more consistently.
- Calling `refetch` on a skipped query will have no effect (issue [#8270](https://github.com/apollographql/apollo-client/issues/8270)).
- Prevent `onError` and `onCompleted` functions from firing continuously, and improving their polling behavior.

## Apollo Client 3.4.17 (2021-11-08)

### Improvements

- Allow `TOptions extends FieldFunctionOptions` to be passed as final (optional) type parameter of `FieldPolicy` type. <br/>
  [@VictorGaiva](https://github.com/VictorGaiva) in [#9000](https://github.com/apollographql/apollo-client/pull/9000)

## Apollo Client 3.4.16

### Improvements

- Prevent webpack from misresolving the `graphql` package as the local `@apollo/client/utilities/globals/graphql.js` module when `module.exports.resolve.preferRelative` is enabled in `webpack.config.js`.

  > Note: if you encounter strange module resolution errors like `export 'isType' (imported as 'isType') was not found in 'graphql' (possible exports: removeTemporaryGlobals)` please try removing `preferRelative: true` from your `webpack.config.js` file, or find a way to disable that resolution behavior for packages within `node_modules`.

  [@benjamn](https://github.com/benjamn) in [#8862](https://github.com/apollographql/apollo-client/pull/8862)

- Avoid importing `isType` from the `graphql` package internally, to prevent bundlers from including as much as 3.4kB of unnecessary code. <br/>
  [@benjamn](https://github.com/benjamn) in [#8891](https://github.com/apollographql/apollo-client/pull/8891)

- Make `client.resetStore` and `client.clearStore` pass appropriate `discardWatches` option to `cache.reset`. <br/>
  [@benjamn](https://github.com/benjamn) in [#8873](https://github.com/apollographql/apollo-client/pull/8873)

## Apollo Client 3.4.15

### Bug Fixes

- Require calling `cache.reset({ discardWatches: true })` to make `cache.reset` discard `cache.watches`, restoring behavior broken in v3.4.14 by [#8826](https://github.com/apollographql/apollo-client/pull/8826). <br/>
  [@benjamn](https://github.com/benjamn) in [#8852](https://github.com/apollographql/apollo-client/pull/8852)

## Apollo Client 3.4.14

### Bug Fixes

- Disable `InMemoryCache` [result object canonization](https://github.com/apollographql/apollo-client/pull/7439) by default, to prevent unexpected memory growth and/or reuse of object references, with multiple ways to reenable it (per-cache, per-query, or a mixture of both). <br/>
  [@benjamn](https://github.com/benjamn) in [#8822](https://github.com/apollographql/apollo-client/pull/8822)

- Clear `InMemoryCache` `watches` set when `cache.reset()` called. <br/>
  [@benjamn](https://github.com/benjamn) in [#8826](https://github.com/apollographql/apollo-client/pull/8826)

- Stop excluding observerless queries from `refetchQueries: [...]` selection. <br/>
  [@benjamn](https://github.com/benjamn) in [#8825](https://github.com/apollographql/apollo-client/pull/8825)

- Prevent optimistic cache evictions from evicting non-optimistic data. <br/>
  [@benjamn](https://github.com/benjamn) in [#8829](https://github.com/apollographql/apollo-client/pull/8829)

- Ensure `cache.broadcastWatch` passes all relevant `WatchOptions` to `cache.diff` as `DiffOptions`. <br/>
  [@benjamn](https://github.com/benjamn) in [#8832](https://github.com/apollographql/apollo-client/pull/8832)

## Apollo Client 3.4.13

### Bug Fixes

- Fix `componentDidUpate` typo in `withSubscription` higher-order component. <br/>
  [@YarBez](https://github.com/YarBez) in [#7506](https://github.com/apollographql/apollo-client/pull/7506)

- Fix internal `canUseSymbol` import within `@apollo/client/utilities` to avoid breaking bundlers/builds. <br/>
  [@benjamn](https://github.com/benjamn) in [#8817](https://github.com/apollographql/apollo-client/pull/8817)

- Tolerate unfreezable objects like `Uint8Array` and `Buffer` in `maybeDeepFreeze`. <br/>
  [@geekuillaume](https://github.com/geekuillaume) and [@benjamn](https://github.com/benjamn) in [#8813](https://github.com/apollographql/apollo-client/pull/8813)

## Apollo Client 3.4.12

### Bug Fixes

- Improve handling of falsy `existing` and/or `incoming` parameters in `relayStylePagination` field policy helper function. <br/>
  [@bubba](https://github.com/bubba) and [@benjamn](https://github.com/benjamn) in [#8733](https://github.com/apollographql/apollo-client/pull/8733)

- Associate Apollo context with `React.createContext` (instead of using a local `WeakMap`) again, so multiple copies of `@apollo/client` (uncommon) can share the same context. <br/>
  [@benjamn](https://github.com/benjamn) in [#8798](https://github.com/apollographql/apollo-client/pull/8798)

## Apollo Client 3.4.11

### Bug Fixes

- Fix [Vite](https://vitejs.dev) tree-shaking by calling the `checkDEV()` function (at least once) in the module that exports it, `@apollo/client/utilities/globals/index.ts`. <br/>
  [@benjamn](https://github.com/benjamn) in [#8767](https://github.com/apollographql/apollo-client/pull/8767)

### Improvements

- Export `PersistedQueryLink` namespace from `@apollo/client/link/persisted-queries`. <br/>
  [@vedrani](https://github.com/vedrani) in [#8761](https://github.com/apollographql/apollo-client/pull/8761)

### Documentation

- Upgrade docs theme for new Algolia-powered search experience. <br/>
  [@trevorblades](https://github.com/trevorblades) in [#8768](https://github.com/apollographql/apollo-client/pull/8768)

## Apollo Client 3.4.10

### Improvements

- Warn when calling `refetch({ variables })` instead of `refetch(variables)`, except for queries that declare a variable named `$variables` (uncommon). <br/>
  [@benjamn](https://github.com/benjamn) in [#8702](https://github.com/apollographql/apollo-client/pull/8702)

### Bug Fixes

- Fix `ObservableQuery.getCurrentResult()` returning cached `data` with certain fetch policies. <br/>
  [@brainkim](https://github.com/brainkim) in [#8718](https://github.com/apollographql/apollo-client/pull/8718)

- Prevent `ssrMode`/`ssrForceFetchDelay` from causing queries to hang. <br/>
  [@brainkim](https://github.com/brainkim) in [#8709](https://github.com/apollographql/apollo-client/pull/8709)

- Import `@apollo/client/utilities/globals` internally wherever `__DEV__` is used, not just in `@apollo/client/**/index.js` entry points. <br/>
  [@benjamn](https://github.com/benjamn) in [#8720](https://github.com/apollographql/apollo-client/pull/8720)

## Apollo Client 3.4.9

### Bug Fixes

- Fix unhandled `Promise` rejection warnings/errors whose message is `Observable cancelled prematurely`. <br/>
  [@benjamn](https://github.com/benjamn) in [#8676](https://github.com/apollographql/apollo-client/pull/8676)

- Enforce that `__DEV__` is polyfilled by every `@apollo/client/*` entry point that uses it. This build step considers not only explicit `__DEV__` usage but also `__DEV__` references injected near `invariant(...)` and `new InvariantError(...)` expressions. <br/>
  [@benjamn](https://github.com/benjamn) in [#8689](https://github.com/apollographql/apollo-client/pull/8689)

## Apollo Client 3.4.8

### Bug Fixes

- Fix error thrown by nested `keyFields: ["a", ["b", "c"], "d"]` type policies when writing results into the cache where any of the key fields (`.a`, `.a.b`, `.a.c`, or `.d`) have been renamed by query field alias syntax. <br/>
  [@benjamn](https://github.com/benjamn) in [#8643](https://github.com/apollographql/apollo-client/pull/8643)

- Fix regression from PR [#8422](https://github.com/apollographql/apollo-client/pull/8422) (first released in `@apollo/client@3.4.0-rc.15`) that caused `result.data` to be set to undefined in some cases after `ObservableQuery#getCurrentResult` reads an incomplete result from the cache. <br/>
  [@benjamn](https://github.com/benjamn) in [#8642](https://github.com/apollographql/apollo-client/pull/8642)

## Apollo Client 3.4.7

### Bug Fixes

- Fix accidental reuse of recycled `MergeTree` objects in `StoreWriter` class used by `InMemoryCache`. <br/>
  [@benjamn](https://github.com/benjamn) in [#8618](https://github.com/apollographql/apollo-client/pull/8618)

## Apollo Client 3.4.6

### Improvements

- Reevaluate `window.fetch` each time `HttpLink` uses it, if not configured using `options.fetch`. This change enables a variety of strategies for instrumenting `window.fetch`, without requiring those strategies to run before `@apollo/client/link/http` is first imported. <br/>
  [@benjamn](https://github.com/benjamn) in [#8603](https://github.com/apollographql/apollo-client/pull/8603)

- Clarify mutation `fetchPolicy` options (`"network-only"` or `"no-cache"`) using [`MutationFetchPolicy`](https://github.com/apollographql/apollo-client/blob/fa52875341ab33f3e8192ded90af5e2c208e0f75/src/core/watchQueryOptions.ts#L33-L37) union type. <br/>
  [@benjamn](https://github.com/benjamn) in [#8602](https://github.com/apollographql/apollo-client/pull/8602)

### Bug Fixes

- Restore full `@apollo/client/apollo-client.cjs.js` CommonJS bundle for older bundlers.

  > Note that Node.js and CommonJS bundlers typically use the bundles specified by `"main"` fields in our generated `package.json` files, which are all independent and non-overlapping CommonJS modules. However, `apollo-client.cjs.js` is just one big bundle, so mixing imports of `apollo-client.cjs.js` with the other CommonJS bundles is discouraged, as it could trigger the [dual package hazard](https://nodejs.org/api/packages.html#packages_dual_commonjs_es_module_packages). In other words, please don't start using `apollo-client.cjs.js` if you're not already. <br/>

  [@benjamn](https://github.com/benjamn) in [#8592](https://github.com/apollographql/apollo-client/pull/8592)

- Log `MissingFieldError`s in `ObservableQuery#getCurrentResult` using `invariant.debug`, rather than reporting them via `result.error`. <br/>
  [@benjamn](https://github.com/benjamn) in [#8604](https://github.com/apollographql/apollo-client/pull/8604)

## Apollo Client 3.4.5

### Bug Fixes

- Fix double registration bug for mutation `refetchQueries` specified using legacy one-time `refetchQueries: [{ query, variables }]` style. Though the bug is fixed, we recommend using `refetchQueries: [query]` instead (when possible) to refetch an existing query using its `DocumentNode`, rather than creating, executing, and then deleting a new query, as the legacy `{ query, variables }` style unfortunately does. <br/>
  [@benjamn](https://github.com/benjamn) in [#8586](https://github.com/apollographql/apollo-client/pull/8586)

- Fix `useQuery`/`useLazyQuery` stalling when clients or queries change. <br/>
  [@brainkim](https://github.com/brainkim) in [#8589](https://github.com/apollographql/apollo-client/pull/8589)

## Apollo Client 3.4.4

### Bug Fixes

- Revert accidental addition of `engines.npm` section to published version of `@apollo/client/package.json`. <br/>
  [@benjamn](https://github.com/benjamn) in [#8578](https://github.com/apollographql/apollo-client/pull/8578)

## Apollo Client 3.4.3

### Bug Fixes

- Fix `{ ssr: false }` causing queries to hang on the client. <br/>
  [@brainkim](https://github.com/brainkim) in [#8574](https://github.com/apollographql/apollo-client/pull/8574)

## Apollo Client 3.4.2

### Bug Fixes

- Use more default type parameters for mutation-related types in `react/types/types.ts`, to provide smoother backwards compatibility for code using those types explicitly. <br/>
  [@benjamn](https://github.com/benjamn) in [#8573](https://github.com/apollographql/apollo-client/pull/8573)

## Apollo Client 3.4.1

### Bug Fixes

- Initialize `stringifyCanon` lazily, when `canonicalStringify` is first called, fixing `Uncaught ReferenceError: __DEV__ is not defined` errors due to usage of `__DEV__` before declaration. <br/>
  [@benjamn](https://github.com/benjamn) in [#8557](https://github.com/apollographql/apollo-client/pull/8557)

## Apollo Client 3.4.0

### New documentation

- [**Refetching queries**](https://www.apollographql.com/docs/react/data/refetching/) with `client.refetchQueries`. <br/>
  [@StephenBarlow](https://github.com/StephenBarlow) and [@benjamn](https://github.com/benjamn) in [#8265](https://github.com/apollographql/apollo-client/pull/8265)

### Improvements

- `InMemoryCache` now _guarantees_ that any two result objects returned by the cache (from `readQuery`, `readFragment`, etc.) will be referentially equal (`===`) if they are deeply equal. Previously, `===` equality was often achievable for results for the same query, on a best-effort basis. Now, equivalent result objects will be automatically shared among the result trees of completely different queries. This guarantee is important for taking full advantage of optimistic updates that correctly guess the final data, and for "pure" UI components that can skip re-rendering when their input data are unchanged. <br/>
  [@benjamn](https://github.com/benjamn) in [#7439](https://github.com/apollographql/apollo-client/pull/7439)

- Mutations now accept an optional callback function called `onQueryUpdated`, which will be passed the `ObservableQuery` and `Cache.DiffResult` objects for any queries invalidated by cache writes performed by the mutation's final `update` function. Using `onQueryUpdated`, you can override the default `FetchPolicy` of the query, by (for example) calling `ObservableQuery` methods like `refetch` to force a network request. This automatic detection of invalidated queries provides an alternative to manually enumerating queries using the `refetchQueries` mutation option. Also, if you return a `Promise` from `onQueryUpdated`, the mutation will automatically await that `Promise`, rendering the `awaitRefetchQueries` option unnecessary. <br/>
  [@benjamn](https://github.com/benjamn) in [#7827](https://github.com/apollographql/apollo-client/pull/7827)

- Support `client.refetchQueries` as an imperative way to refetch queries, without having to pass `options.refetchQueries` to `client.mutate`. <br/>
  [@dannycochran](https://github.com/dannycochran) in [#7431](https://github.com/apollographql/apollo-client/pull/7431)

- Improve standalone `client.refetchQueries` method to support automatic detection of queries needing to be refetched. <br/>
  [@benjamn](https://github.com/benjamn) in [#8000](https://github.com/apollographql/apollo-client/pull/8000)

- Fix remaining barriers to loading [`@apollo/client/core`](https://cdn.jsdelivr.net/npm/@apollo/client@3.4.0/core/+esm) as native ECMAScript modules from a CDN like [esm.run](https://www.jsdelivr.com/esm). Importing `@apollo/client` from a CDN will become possible once we move all React-related dependencies into `@apollo/client/react` in Apollo Client 4. <br/>
  [@benjamn](https://github.com/benjamn) in [#8266](https://github.com/apollographql/apollo-client/issues/8266)

- `InMemoryCache` supports a new method called `batch`, which is similar to `performTransaction` but takes named options rather than positional parameters. One of these named options is an `onDirty(watch, diff)` callback, which can be used to determine which watched queries were invalidated by the `batch` operation. <br/>
  [@benjamn](https://github.com/benjamn) in [#7819](https://github.com/apollographql/apollo-client/pull/7819)

- Allow `merge: true` field policy to merge `Reference` objects with non-normalized objects, and vice-versa. <br/>
  [@benjamn](https://github.com/benjamn) in [#7778](https://github.com/apollographql/apollo-client/pull/7778)

- Allow identical subscriptions to be deduplicated by default, like queries. <br/>
  [@jkossis](https://github.com/jkossis) in [#6910](https://github.com/apollographql/apollo-client/pull/6910)

- Always use `POST` request when falling back to sending full query with `@apollo/client/link/persisted-queries`. <br/>
  [@rieset](https://github.com/rieset) in [#7456](https://github.com/apollographql/apollo-client/pull/7456)

- The `FetchMoreQueryOptions` type now takes two instead of three type parameters (`<TVariables, TData>`), thanks to using `Partial<TVariables>` instead of `K extends typeof TVariables` and `Pick<TVariables, K>`. <br/>
  [@ArnaudBarre](https://github.com/ArnaudBarre) in [#7476](https://github.com/apollographql/apollo-client/pull/7476)

- Pass `variables` and `context` to a mutation's `update` function. **Note:** The type of the `update` function is now named `MutationUpdaterFunction` rather than `MutationUpdaterFn`, since the older type was [broken beyond repair](https://github.com/apollographql/apollo-client/issues/8506#issuecomment-881706613). If you are using `MutationUpdaterFn` in your own code, please use `MutationUpdaterFunction` instead. <br/>
  [@jcreighton](https://github.com/jcreighton) in [#7902](https://github.com/apollographql/apollo-client/pull/7902)

- A `resultCacheMaxSize` option may be passed to the `InMemoryCache` constructor to limit the number of result objects that will be retained in memory (to speed up repeated reads), and calling `cache.reset()` now releases all such memory. <br/>
  [@SofianHn](https://github.com/SofianHn) in [#8107](https://github.com/apollographql/apollo-client/pull/8107)

- Fully remove result cache entries from LRU dependency system when the corresponding entities are removed from `InMemoryCache` by eviction, or by any other means. <br/>
  [@sofianhn](https://github.com/sofianhn) and [@benjamn](https://github.com/benjamn) in [#8147](https://github.com/apollographql/apollo-client/pull/8147)

- Expose missing field errors in results. <br/>
  [@brainkim](github.com/brainkim) in [#8262](https://github.com/apollographql/apollo-client/pull/8262)

- Add expected/received `variables` to `No more mocked responses...` error messages generated by `MockLink`. <br/>
  [@markneub](github.com/markneub) in [#8340](https://github.com/apollographql/apollo-client/pull/8340)

- The `InMemoryCache` version of the `cache.gc` method now supports additional options for removing non-essential (recomputable) result caching data. <br/>
  [@benjamn](https://github.com/benjamn) in [#8421](https://github.com/apollographql/apollo-client/pull/8421)

- Suppress noisy `Missing cache result fields...` warnings by default unless `setLogVerbosity("debug")` called. <br/>
  [@benjamn](https://github.com/benjamn) in [#8489](https://github.com/apollographql/apollo-client/pull/8489)

- Improve interaction between React hooks and React Fast Refresh in development. <br/>
  [@andreialecu](https://github.com/andreialecu) in [#7952](https://github.com/apollographql/apollo-client/pull/7952)

### Potentially disruptive changes

- To avoid retaining sensitive information from mutation root field arguments, Apollo Client v3.4 automatically clears any `ROOT_MUTATION` fields from the cache after each mutation finishes. If you need this information to remain in the cache, you can prevent the removal by passing the `keepRootFields: true` option to `client.mutate`. `ROOT_MUTATION` result data are also passed to the mutation `update` function, so we recommend obtaining the results that way, rather than using `keepRootFields: true`, if possible. <br/>
  [@benjamn](https://github.com/benjamn) in [#8280](https://github.com/apollographql/apollo-client/pull/8280)

- Internally, Apollo Client now controls the execution of development-only code using the `__DEV__` global variable, rather than `process.env.NODE_ENV`. While this change should not cause any visible differences in behavior, it will increase your minified+gzip bundle size by more than 3.5kB, unless you configure your minifier to replace `__DEV__` with a `true` or `false` constant, the same way you already replace `process.env.NODE_ENV` with a string literal like `"development"` or `"production"`. For an example of configuring a Create React App project without ejecting, see this pull request for our [React Apollo reproduction template](https://github.com/apollographql/react-apollo-error-template/pull/51). <br/>
  [@benjamn](https://github.com/benjamn) in [#8347](https://github.com/apollographql/apollo-client/pull/8347)

- Internally, Apollo Client now uses namespace syntax (e.g. `import * as React from "react"`) for imports whose types are re-exported (and thus may appear in `.d.ts` files). This change should remove any need to configure `esModuleInterop` or `allowSyntheticDefaultImports` in `tsconfig.json`, but might require updating bundler configurations that specify named exports of the `react` and `prop-types` packages, to include exports like `createContext` and `createElement` ([example](https://github.com/apollographql/apollo-client/commit/16b08e1af9ba9934041298496e167aafb128c15d)). <br/>
  [@devrelm](https://github.com/devrelm) in [#7742](https://github.com/apollographql/apollo-client/pull/7742)

- Respect `no-cache` fetch policy (by not reading any `data` from the cache) for `loading: true` results triggered by `notifyOnNetworkStatusChange: true`. <br />
  [@jcreighton](https://github.com/jcreighton) in [#7761](https://github.com/apollographql/apollo-client/pull/7761)

- The TypeScript return types of the `getLastResult` and `getLastError` methods of `ObservableQuery` now correctly include the possibility of returning `undefined`. If you happen to be calling either of these methods directly, you may need to adjust how the calling code handles the methods' possibly-`undefined` results. <br/>
  [@benjamn](https://github.com/benjamn) in [#8394](https://github.com/apollographql/apollo-client/pull/8394)

- Log non-fatal `invariant.error` message when fields are missing from result objects written into `InMemoryCache`, rather than throwing an exception. While this change relaxes an exception to be merely an error message, which is usually a backwards-compatible change, the error messages are logged in more cases now than the exception was previously thrown, and those new error messages may be worth investigating to discover potential problems in your application. The errors are not displayed for `@client`-only fields, so adding `@client` is one way to handle/hide the errors for local-only fields. Another general strategy is to use a more precise query to write specific subsets of data into the cache, rather than reusing a larger query that contains fields not present in the written `data`. <br/>
  [@benjamn](https://github.com/benjamn) in [#8416](https://github.com/apollographql/apollo-client/pull/8416)

- The [`nextFetchPolicy`](https://github.com/apollographql/apollo-client/pull/6893) option for `client.watchQuery` and `useQuery` will no longer be removed from the `options` object after it has been applied, and instead will continue to be applied any time `options.fetchPolicy` is reset to another value, until/unless the `options.nextFetchPolicy` property is removed from `options`. <br/>
  [@benjamn](https://github.com/benjamn) in [#8465](https://github.com/apollographql/apollo-client/pull/8465)

- The `fetchMore`, `subscribeToMore`, and `updateQuery` functions returned from the `useQuery` hook may now return undefined in edge cases where the functions are called when the component is unmounted <br/> [@noghartt](https://github.com/noghartt) in [#7980](https://github.com/apollographql/apollo-client/pull/7980).

### Bug fixes

- In Apollo Client 2.x, a `refetch` operation would always replace existing data in the cache. With the introduction of field policy `merge` functions in Apollo Client 3, existing field values could be inappropriately combined with incoming field values by a custom `merge` function that does not realize a `refetch` has happened.

  To give you more control over this behavior, we have introduced an `overwrite?: boolean = false` option for `cache.writeQuery` and `cache.writeFragment`, and an option called `refetchWritePolicy?: "merge" | "overwrite"` for `client.watchQuery`, `useQuery`, and other functions that accept `WatchQueryOptions`. You can use these options to make sure any `merge` functions involved in cache writes for `refetch` operations get invoked with `undefined` as their first argument, which simulates the absence of any existing data, while still giving the `merge` function a chance to determine the internal representation of the incoming data.

  The default behaviors are `overwrite: true` and `refetchWritePolicy: "overwrite"`, which restores the Apollo Client 2.x behavior, but (if this change causes any problems for your application) you can easily recover the previous merging behavior by setting a default value for `refetchWritePolicy` in `defaultOptions.watchQuery`:
  ```ts
  new ApolloClient({
    defaultOptions: {
      watchQuery: {
        refetchWritePolicy: "merge",
      },
    },
  })
  ```
  [@benjamn](https://github.com/benjamn) in [#7810](https://github.com/apollographql/apollo-client/pull/7810)

- Make sure the `MockedResponse` `ResultFunction` type is re-exported. <br/>
  [@hwillson](https://github.com/hwillson) in [#8315](https://github.com/apollographql/apollo-client/pull/8315)

- Fix polling when used with `skip`. <br/>
  [@brainkim](https://github.com/brainkim) in [#8346](https://github.com/apollographql/apollo-client/pull/8346)

- `InMemoryCache` now coalesces `EntityStore` updates to guarantee only one `store.merge(id, fields)` call per `id` per cache write. <br/>
  [@benjamn](https://github.com/benjamn) in [#8372](https://github.com/apollographql/apollo-client/pull/8372)

- Fix polling when used with `<React.StrictMode>`. <br/>
  [@brainkim](https://github.com/brainkim) in [#8414](https://github.com/apollographql/apollo-client/pull/8414)

- Fix the React integration logging `Warning: Can't perform a React state update on an unmounted component`. <br/>
  [@wuarmin](https://github.com/wuarmin) in [#7745](https://github.com/apollographql/apollo-client/pull/7745)

- Make `ObservableQuery#getCurrentResult` always call `queryInfo.getDiff()`. <br/>
  [@benjamn](https://github.com/benjamn) in [#8422](https://github.com/apollographql/apollo-client/pull/8422)

- Make `readField` default to reading from current object only when the `from` option/argument is actually omitted, not when `from` is passed to `readField` with an undefined value. A warning will be printed when this situation occurs. <br/>
  [@benjamn](https://github.com/benjamn) in [#8508](https://github.com/apollographql/apollo-client/pull/8508)

- The `fetchMore`, `subscribeToMore`, and `updateQuery` functions no longer throw `undefined` errors <br/> [@noghartt](https://github.com/noghartt) in [#7980](https://github.com/apollographql/apollo-client/pull/7980).

## Apollo Client 3.3.21

### Bug fixes

- Fix race condition in `@apollo/client/link/context` that could leak subscriptions if the subscription is cancelled before `operation.setContext` is called. <br/>
  [@sofianhn](https://github.com/sofianhn) in [#8399](https://github.com/apollographql/apollo-client/pull/8399)

- Prefer `existing.pageInfo.startCursor` and `endCursor` (if defined) in `read` function of `relayStylePagination` policies. <br/>
  [@benjamn](https://github.com/benjamn) in [#8438](https://github.com/apollographql/apollo-client/pull/8438)

### Improvements

- Normalize user-provided `HttpLink` headers by lower-casing their names. <br/>
  [@benjamn](https://github.com/benjamn) in [#8449](https://github.com/apollographql/apollo-client/pull/8449)

## Apollo Client 3.3.20

### Bug fixes

- Fix policy merging bug when calling `cache.policies.addTypePolicies` multiple times for the same type policy. <br/>
  [@Banou26](https://github.com/Banou26) in [#8361](https://github.com/apollographql/apollo-client/pull/8361)

## Apollo Client 3.3.19

### Bug fixes

- Use `export ... from` syntax to re-export `graphql-tag` named exports, making tree-shaking easier for some bundlers. <br/>
  [@benjamn](https://github.com/benjamn) in [#8221](https://github.com/apollographql/apollo-client/pull/8221)

### Documentation

- Replace Spectrum references with [community.apollographql.com](https://community.apollographql.com). <br/>
  [@hwillson](https://github.com/hwillson) in [#8238](https://github.com/apollographql/apollo-client/pull/8238)

## Apollo Client 3.3.18

### Bug fixes

- Add `"sideEffects": false` to all generated/published `package.json` files, to improve dead code elimination for nested entry points like `@apollo/client/cache`. <br/>
  [@benjamn](https://github.com/benjamn) in [#8213](https://github.com/apollographql/apollo-client/pull/8213)

## Apollo Client 3.3.17

### Bug fixes

- Make `useReactiveVar(rv)` recheck the latest `rv()` value in its `useEffect` callback, and immediately update state if the value has already changed, rather than calling `rv.onNextChange(setValue)` to listen for future changes. <br/>
  [@benjamn](https://github.com/benjamn) in [#8135](https://github.com/apollographql/apollo-client/pull/8135)

## Apollo Client 3.3.16

### Bug fixes

- Prevent `undefined` mutation result in `useMutation`. <br/>
  [@jcreighton](https://github.com/jcreighton) in [#8018](https://github.com/apollographql/apollo-client/pull/8018)

- Fix `useReactiveVar` not rerendering for successive synchronous calls. <br/>
  [@brainkim](https://github.com/brainkim) in [#8022](https://github.com/apollographql/apollo-client/pull/8022)

- Support `batchDebounce` option for `BatchLink` and `BatchHttpLink`. <br/>
  [@dannycochran](https://github.com/dannycochran) in [#8024](https://github.com/apollographql/apollo-client/pull/8024)

## Apollo Client 3.3.15

- Increment `queryInfo.lastRequestId` only when making a network request through the `ApolloLink` chain, rather than every time `fetchQueryByPolicy` is called. <br/>
  [@dannycochran](https://github.com/dannycochran) in [#7956](https://github.com/apollographql/apollo-client/pull/7956)

- During server-side rendering, allow initial `useQuery` calls to return final `{ loading: false, data }` results when the cache already contains the necessary data. <br/>
  [@benjamn](https://github.com/benjamn) in [#7983](https://github.com/apollographql/apollo-client/pull/7983)

## Apollo Client 3.3.14

### Improvements

- Adjust TypeScript types to allow `keyFields` and `keyArgs` functions to return `false`. <br/>
  [@CarsonF](https://github.com/CarsonF) and [@benjamn](https://github.com/benjamn) in [#7900](https://github.com/apollographql/apollo-client/pull/7900)

### Bug fixes

- Prevent `RenderPromises` memory leak by calling `renderPromises.clear()` after `getMarkupFromTree` finishes. <br/>
  [@benjamn](https://github.com/benjamn) in [#7943](https://github.com/apollographql/apollo-client/pull/7943)

- Cancel pending notify timeout when stopping a `QueryInfo` object. <br/>
  [@hollandThomas](https://github.com/hollandThomas) in [#7935](https://github.com/apollographql/apollo-client/pull/7935)

- Fix infinite rendering bug related to `useSubscription`. <br/>
  [@brainkim](https://github.com/brainkim) in [#7917](https://github.com/apollographql/apollo-client/pull/7917)

## Apollo Client 3.3.13

### Improvements

- Add missing `context` option to `useSubscription`. <br />
  [@jcreighton](https://github.com/jcreighton) in [#7860](https://github.com/apollographql/apollo-client/pull/7860)

- Remove unnecessary TypeScript global `Observable<T>["@@observable"]` method declaration. <br/>
  [@benjamn](https://github.com/benjamn) in [#7888](https://github.com/apollographql/apollo-client/pull/7888)

- Prevent skipped/observerless `ObservableQuery`s from being refetched by `refetchQueries`. <br/>
  [@dannycochran](https://github.com/dannycochran) in [#7877](https://github.com/apollographql/apollo-client/pull/7877)

## Apollo Client 3.3.12

### Bug fixes

- Maintain serial ordering of `asyncMap` mapping function calls, and prevent potential unhandled `Promise` rejection errors. <br/>
  [@benjamn](https://github.com/benjamn) in [#7818](https://github.com/apollographql/apollo-client/pull/7818)

- Relax incompatible `children?: React.ReactElement` field type in `MockedProviderProps` interface. <br/>
  [@kevinperaza](https://github.com/kevinperaza) in [#7833](https://github.com/apollographql/apollo-client/pull/7833)

## Apollo Client 3.3.11

### Bug fixes

- Fix `useLazyQuery` `forceUpdate` loop regression introduced by [#7655](https://github.com/apollographql/apollo-client/pull/7655) in version 3.3.10. <br/>
  [@benjamn](https://github.com/benjamn) in [#7715](https://github.com/apollographql/apollo-client/pull/7715)

## Apollo Client 3.3.10

### Bug fixes

- Revert PR [#7276](https://github.com/apollographql/apollo-client/pull/7276), but test that garbage collection reclaims torn-down `ObservableQuery` objects. <br/>
  [@benjamn](https://github.com/benjamn) in [#7695](https://github.com/apollographql/apollo-client/pull/7695)

- Reset `QueryInfo.diff` and `QueryInfo.dirty` after canceling notify timeout in `QueryInfo.markResult` and `QueryInfo.markError`. <br/>
  [@jcreighton](https://github.com/jcreighton) in [#7696](https://github.com/apollographql/apollo-client/pull/7696)

### Improvements

- Avoid calling `forceUpdate` when component is unmounted. <br/>
  [@DylanVann](https://github.com/DylanVann) in [#7655](https://github.com/apollographql/apollo-client/pull/7655)

- The `codemods/` top-level directory has been moved into the `scripts/` directory. <br/>
  [@benjamn](https://github.com/benjamn) in [#7675](https://github.com/apollographql/apollo-client/pull/7675)

## Apollo Client 3.3.9

### Bug Fixes

- Prevent reactive variables from retaining otherwise unreachable `InMemoryCache` objects. <br/>
  [@benjamn](https://github.com/benjamn) in [#7661](https://github.com/apollographql/apollo-client/pull/7661)

### Improvements

- The [`graphql-tag`](https://www.npmjs.com/package/graphql-tag) dependency has been updated to version 2.12.0, after converting its repository to use TypeScript and ECMAScript module syntax. There should be no visible changes in behavior, though the internal changes seemed significant enough to mention here. <br/>
  [@abdonrd](https://github.com/abdonrd) in [graphql-tag#273](https://github.com/apollographql/graphql-tag/pull/273) and
  [@PowerKiKi](https://github.com/PowerKiKi) in [graphql-tag#325](https://github.com/apollographql/graphql-tag/pull/325)

## Apollo Client 3.3.8

### Bug Fixes

- Catch updates in `useReactiveVar` with an additional check. <br/>
  [@jcreighton](https://github.com/jcreighton) in [#7652](https://github.com/apollographql/apollo-client/pull/7652)

- Reactivate forgotten reactive variables whenever `InMemoryCache` acquires its first watcher. <br/>
  [@benjamn](https://github.com/benjamn) in [#7657](https://github.com/apollographql/apollo-client/pull/7657)

- Backport `Symbol.species` fix for `Concast` and `ObservableQuery` from [`release-3.4`](https://github.com/apollographql/apollo-client/pull/7399), fixing subscriptions in React Native Android when the Hermes JavaScript engine is enabled (among other benefits). <br/>
  [@benjamn](https://github.com/benjamn) in [#7403](https://github.com/apollographql/apollo-client/pull/7403) and [#7660](https://github.com/apollographql/apollo-client/pull/7660)

## Apollo Client 3.3.7

### Bug Fixes

- Fix a regression due to [#7310](https://github.com/apollographql/apollo-client/pull/7310) that caused `loading` always to be `true` for `skip: true` results during server-side rendering. <br/>
  [@rgrove](https://github.com/rgrove) in [#7567](https://github.com/apollographql/apollo-client/pull/7567)

- Avoid duplicate `useReactiveVar` listeners when rendering in `React.StrictMode`. <br/>
  [@jcreighton](https://github.com/jcreighton) in [#7581](https://github.com/apollographql/apollo-client/pull/7581)

### Improvements

- Set `displayName` on `ApolloContext` objects for easier debugging. <br/>
  [@dulmandakh](https://github.com/dulmandakh) in [#7550](https://github.com/apollographql/apollo-client/pull/7550)

## Apollo Client 3.3.6

### Bug Fixes

- Immediately apply `queryType: true`, `mutationType: true`, and `subscriptionType: true` type policies, rather than waiting for the first time the policy is used, fixing a [regression](https://github.com/apollographql/apollo-client/issues/7443) introduced by [#7065](https://github.com/apollographql/apollo-client/pull/7065). <br/>
  [@benjamn](https://github.com/benjamn) in [#7463](https://github.com/apollographql/apollo-client/pull/7463)

- Check that `window` is defined even when `connectToDevTools` is `true`. <br/>
  [@yasupeke](https://github.com/yasupeke) in [#7434](https://github.com/apollographql/apollo-client/pull/7434)

### Improvements

- Replace stray `console.debug` (undefined in React Native) with `invariant.log`. <br/>
  [@benjamn](https://github.com/benjamn) in [#7454](https://github.com/apollographql/apollo-client/pull/7454)

- Suggest Firefox Apollo DevTools as well as the Chrome extension. <br/>
  [@benjamn](https://github.com/benjamn) in [#7461](https://github.com/apollographql/apollo-client/pull/7461)

## Apollo Client 3.3.5

### Improvements

- Restore `client.version` property, reflecting the current `@apollo/client` version from `package.json`. <br/>
  [@benjamn](https://github.com/benjamn) in [#7448](https://github.com/apollographql/apollo-client/pull/7448)

## Apollo Client 3.3.4

### Improvements

- Update `ts-invariant` to avoid potential [Content Security Policy](https://developer.mozilla.org/en-US/docs/Web/HTTP/CSP)-violating `Function` fallback, thanks to [a clever new `globalThis` polyfill technique](https://mathiasbynens.be/notes/globalthis). <br/>
  [@benjamn](https://github.com/benjamn) in [#7414](https://github.com/apollographql/apollo-client/pull/7414)

## Apollo Client 3.3.3

### Bug fixes

- Make the `observer` parameter of `ApolloLink#onError` optional, fixing an unnecessary breaking change for any code that called `onError` directly. <br/>
  [@benjamn](https://github.com/benjamn) in [#7407](https://github.com/apollographql/apollo-client/pull/7407)

## Apollo Client 3.3.2

> ⚠️ **Note:** This version of `@apollo/client` contains no behavioral changes since version 3.3.1

### Documentation

- The [Pagination](https://www.apollographql.com/docs/react/pagination/overview/) article has been completely rewritten (and split into multiple pages) to cover Apollo Client 3 field policies. <br/>
  [@benjamn](https://github.com/benjamn) and [@StephenBarlow](https://github.com/StephenBarlow) in [#7175](https://github.com/apollographql/apollo-client/pull/7175)

- Revamp [local state tutorial chapter](https://www.apollographql.com/tutorials/fullstack-quickstart/managing-local-state) for Apollo Client 3, including reactive variables. <br/>
  [@StephenBarlow](https://github.com/StephenBarlow) in [`apollographql@apollo#1050`](https://github.com/apollographql/apollo/pull/1050)

- Add examples of using `ApolloLink` to modify response data asynchronously. <br/>
  [@alichry](https://github.com/alichry) in [#7332](https://github.com/apollographql/apollo-client/pull/7332)

- Consolidate separate v2.4, v2.5, and v2.6 documentation versions into one v2 version. <br/>
  [@jgarrow](https://github.com/jgarrow) in [#7378](https://github.com/apollographql/apollo-client/pull/7378)

## Apollo Client 3.3.1

### Bug Fixes

- Revert back to `default`-importing `React` internally, rather than using a namespace import. <br/>
  [@benjamn](https://github.com/benjamn) in [113475b1](https://github.com/apollographql/apollo-client/commit/113475b163a19a40a67465c11e8e6f48a1de7e76)

## Apollo Client 3.3.0

### Bug Fixes

- Update `@wry/equality` to consider undefined properties equivalent to missing properties. <br/>
  [@benjamn](https://github.com/benjamn) in [#7108](https://github.com/apollographql/apollo-client/pull/7108)

- Prevent memory leaks involving unused `onBroadcast` function closure created in `ApolloClient` constructor. <br/>
  [@kamilkisiela](https://github.com/kamilkisiela) in [#7161](https://github.com/apollographql/apollo-client/pull/7161)

- Provide default empty cache object for root IDs like `ROOT_QUERY`, to avoid differences in behavior before/after `ROOT_QUERY` data has been written into `InMemoryCache`. <br/>
  [@benjamn](https://github.com/benjamn) in [#7100](https://github.com/apollographql/apollo-client/pull/7100)

- Cancel `queryInfo.notifyTimeout` in `QueryInfo#markResult` to prevent unnecessary network requests when using a `FetchPolicy` of `cache-and-network` or `network-only` in a React component with multiple `useQuery` calls. <br/>
  [@benjamn](https://github.com/benjamn) in [#7347](https://github.com/apollographql/apollo-client/pull/7347)

### Potentially breaking changes

- Ensure `cache.readQuery` and `cache.readFragment` always return `TData | null`, instead of throwing `MissingFieldError` exceptions when missing fields are encountered. <br/>
  [@benjamn](https://github.com/benjamn) in [#7098](https://github.com/apollographql/apollo-client/pull/7098)
  > Since this change converts prior exceptions to `null` returns, and since `null` was already a possible return value according to the `TData | null` return type, we are confident this change will be backwards compatible (as long as `null` was properly handled before).

- `HttpLink` will now automatically strip any unused `variables` before sending queries to the GraphQL server, since those queries are very likely to fail validation, according to the [All Variables Used](https://spec.graphql.org/draft/#sec-All-Variables-Used) rule in the GraphQL specification. If you depend on the preservation of unused variables, you can restore the previous behavior by passing `includeUnusedVariables: true` to the `HttpLink` constructor (which is typically passed as `options.link` to the `ApolloClient` constructor). <br/>
  [@benjamn](https://github.com/benjamn) in [#7127](https://github.com/apollographql/apollo-client/pull/7127)

- Ensure `MockLink` (used by `MockedProvider`) returns mock configuration errors (e.g. `No more mocked responses for the query ...`) through the Link's `Observable`, instead of throwing them. These errors are now available through the `error` property of a result. <br/>
  [@hwillson](https://github.com/hwillson) in [#7110](https://github.com/apollographql/apollo-client/pull/7110)
  > Returning mock configuration errors through the Link's `Observable` was the default behavior in Apollo Client 2.x. We changed it for 3, but the change has been problematic for those looking to migrate from 2.x to 3. We've decided to change this back with the understanding that not many people want or are relying on `MockLink`'s throwing exception approach. If you want to change this functionality, you can define custom error handling through `MockLink.setOnError`.

- Unsubscribing the last observer from an `ObservableQuery` will once again unsubscribe from the underlying network `Observable` in all cases, as in Apollo Client 2.x, allowing network requests to be cancelled by unsubscribing. <br/>
  [@javier-garcia-meteologica](https://github.com/javier-garcia-meteologica) in [#7165](https://github.com/apollographql/apollo-client/pull/7165) and [#7170](https://github.com/apollographql/apollo-client/pull/7170).

- The independent `QueryBaseOptions` and `ModifiableWatchQueryOptions` interface supertypes have been eliminated, and their fields are now defined by `QueryOptions`. <br/>
  [@DCtheTall](https://github.com/DCtheTall) in [#7136](https://github.com/apollographql/apollo-client/pull/7136)

- Internally, Apollo Client now avoids nested imports from the `graphql` package, importing everything from the top-level package instead. For example,
  ```ts
  import { visit } from "graphql/language/visitor"
  ```
  is now just
  ```ts
  import { visit } from "graphql"
  ```
  Since the `graphql` package uses `.mjs` modules, your bundler may need to be configured to recognize `.mjs` files as ECMAScript modules rather than CommonJS modules. <br/>
  [@benjamn](https://github.com/benjamn) in [#7185](https://github.com/apollographql/apollo-client/pull/7185)

### Improvements

- Support inheritance of type and field policies, according to `possibleTypes`. <br/>
  [@benjamn](https://github.com/benjamn) in [#7065](https://github.com/apollographql/apollo-client/pull/7065)

- Allow configuring custom `merge` functions, including the `merge: true` and `merge: false` shorthands, in type policies as well as field policies. <br/>
  [@benjamn](https://github.com/benjamn) in [#7070](https://github.com/apollographql/apollo-client/pull/7070)

- The verbosity of Apollo Client console messages can be globally adjusted using the `setLogVerbosity` function:
  ```ts
  import { setLogVerbosity } from "@apollo/client";
  setLogVerbosity("log"); // display all messages
  setLogVerbosity("warn"); // display only warnings and errors (default)
  setLogVerbosity("error"); // display only errors
  setLogVerbosity("silent"); // hide all console messages
  ```
  Remember that all logs, warnings, and errors are hidden in production. <br/>
  [@benjamn](https://github.com/benjamn) in [#7226](https://github.com/apollographql/apollo-client/pull/7226)

- Modifying `InMemoryCache` fields that have `keyArgs` configured will now invalidate only the field value with matching key arguments, rather than invalidating all field values that share the same field name. If `keyArgs` has not been configured, the cache must err on the side of invalidating by field name, as before. <br/>
  [@benjamn](https://github.com/benjamn) in [#7351](https://github.com/apollographql/apollo-client/pull/7351)

- Shallow-merge `options.variables` when combining existing or default options with newly-provided options, so new variables do not completely overwrite existing variables. <br/>
  [@amannn](https://github.com/amannn) in [#6927](https://github.com/apollographql/apollo-client/pull/6927)

- Avoid displaying `Cache data may be lost...` warnings for scalar field values that happen to be objects, such as JSON data. <br/>
  [@benjamn](https://github.com/benjamn) in [#7075](https://github.com/apollographql/apollo-client/pull/7075)

- In addition to the `result.data` property, `useQuery` and `useLazyQuery` will now provide a `result.previousData` property, which can be useful when a network request is pending and `result.data` is undefined, since `result.previousData` can be rendered instead of rendering an empty/loading state. <br/>
  [@hwillson](https://github.com/hwillson) in [#7082](https://github.com/apollographql/apollo-client/pull/7082)

- Passing `validate: true` to the `SchemaLink` constructor will enable validation of incoming queries against the local schema before execution, returning validation errors in `result.errors`, just like a non-local GraphQL endpoint typically would. <br/>
  [@amannn](https://github.com/amannn) in [#7094](https://github.com/apollographql/apollo-client/pull/7094)

- Allow optional arguments in `keyArgs: [...]` arrays for `InMemoryCache` field policies. <br/>
  [@benjamn](https://github.com/benjamn) in [#7109](https://github.com/apollographql/apollo-client/pull/7109)

- Avoid registering `QueryPromise` when `skip` is `true` during server-side rendering. <br/>
  [@izumin5210](https://github.com/izumin5210) in [#7310](https://github.com/apollographql/apollo-client/pull/7310)

- `ApolloCache` objects (including `InMemoryCache`) may now be associated with or disassociated from individual reactive variables by calling `reactiveVar.attachCache(cache)` and/or `reactiveVar.forgetCache(cache)`. <br/>
  [@benjamn](https://github.com/benjamn) in [#7350](https://github.com/apollographql/apollo-client/pull/7350)

## Apollo Client 3.2.9

### Bug Fixes

- Revert back to `default`-importing `React` internally, rather than using a namespace import. <br/>
  [@benjamn](https://github.com/benjamn) in [113475b1](https://github.com/apollographql/apollo-client/commit/113475b163a19a40a67465c11e8e6f48a1de7e76)

## Apollo Client 3.2.8

### Bug Fixes

- Ensure `sourcesContent` array is properly defined in `.js.map` files generated by `tsc`. <br/>
  [@benjamn](https://github.com/benjamn) in [#7371](https://github.com/apollographql/apollo-client/pull/7371)

- Avoid relying on global `Symbol` properties in `ApolloContext.ts`. <br/>
  [@benjamn](https://github.com/benjamn) in [#7371](https://github.com/apollographql/apollo-client/pull/7371)

## Apollo Client 3.2.7

### Bug Fixes

- Revert updating `symbol-observable` from version 2.x to version 3, which caused TypeScript errors with some `@types/node` versions, especially in Angular applications. <br/>
  [@benjamn](https://github.com/benjamn) in [#7340](https://github.com/apollographql/apollo-client/pull/7340)

## Apollo Client 3.2.6

### Bug Fixes

- Always consider singleton IDs like `ROOT_QUERY` and `ROOT_MUTATION` to be root IDs during `cache.gc` garbage collection, regardless of whether they have been retained or released. <br/>
  [@benjamn](https://github.com/benjamn) in [#7333](https://github.com/apollographql/apollo-client/pull/7333)

- Use optional chaining syntax (`this.currentObservable?.refetch`) in React `refetch` wrapper function to avoid crashing when an unmounted component is accidentally refetched. <br/>
  [@tm1000](https://github.com/tm1000) in [#6314](https://github.com/apollographql/apollo-client/pull/6314) and
  [@linmic](https://github.com/linmic) in [#7186](https://github.com/apollographql/apollo-client/pull/7186)

### Improvements

- Handle older `react-apollo` package in `codemods/ac2-to-ac3/imports.js` migration script. <br/>
  [@tm1000](https://github.com/tm1000) in [#7216](https://github.com/apollographql/apollo-client/pull/7216)

- Ensure `relayStylePagination` preserves `pageInfo.{start,end}Cursor` if `edges` is missing or empty. <br/>
  [@beaucollins](https://github.com/beaucollins) in [#7224](https://github.com/apollographql/apollo-client/pull/7224)

## Apollo Client 3.2.5

### Improvements

- Move `terser` dependency from `dependencies` to `devDependencies`. <br/>
  [@SimenB](https://github.com/SimenB) in [#7188](https://github.com/apollographql/apollo-client/pull/7188)

- Avoid all sub-package imports from the `graphql` npm package. <br/>
  [@stoically](https://github.com/stoically) in [#7185](https://github.com/apollographql/apollo-client/pull/7185)

## Apollo Client 3.2.4

### Improvements

- Update the `optimism` npm dependency to version 0.13.0 in order to use the new `optimistic.forget` method to fix a potential `cache.watch` memory leak. <br/>
  [@benjamn](https://github.com/benjamn) in [#7157](https://github.com/apollographql/apollo-client/pull/7157)

- Consider `cache.reset` a destructive method, like `cache.evict` and `cache.modify`. <br/>
  [@joshjg](https://github.com/joshjg) in [#7150](https://github.com/apollographql/apollo-client/pull/7150)

- Avoid refetching observerless queries with `reFetchObservableQueries`. <br/>
  [@joshjg](https://github.com/joshjg) in [#7146](https://github.com/apollographql/apollo-client/pull/7146)

## Apollo Client 3.2.3

### Improvements

- Default `args.offset` to zero in `offsetLimitPagination`. <br/>
  [@benjamn](https://github.com/benjamn) in [#7141](https://github.com/apollographql/apollo-client/pull/7141)

## Apollo Client 3.2.2

### Bug Fixes

- Undo `TEdgeWrapper` approach for `relayStylePagination`, introduced by [f41e9efc](https://github.com/apollographql/apollo-client/commit/f41e9efc9e061b80fe5019456c049a3c56661e87) in [#7023](https://github.com/apollographql/apollo-client/pull/7023), since it was an unintended breaking change for existing code that used `cache.modify` to interact with field data managed by `relayStylePagination`. <br/>
  [@benjamn](https://github.com/benjamn) in [#7103](https://github.com/apollographql/apollo-client/pull/7103)

## Apollo Client 3.2.1

### Bug Fixes

- Fix `relayStylePagination` to handle the possibility that edges might be normalized `Reference` objects (uncommon). <br/>
  [@anark](https://github.com/anark) and [@benjamn](https://github.com/benjamn) in [#7023](https://github.com/apollographql/apollo-client/pull/7023)

- Disable "Missing cache result fields" warnings when `returnPartialData` is `true`.  <br/>
  [@hwillson](https://github.com/hwillson) in [#7055](https://github.com/apollographql/apollo-client/pull/7055)

### Improvements

- Mark `subscriptions-transport-ws` `peerDependency` as optional. <br/>
  [@MasterOdin](https://github.com/MasterOdin) in [#7047](https://github.com/apollographql/apollo-client/pull/7047)

## Apollo Client 3.2.0

### Bug Fixes

- Use `options.nextFetchPolicy` internally to restore original `FetchPolicy` after polling with `fetchPolicy: "network-only"`, so that polling does not interfere with normal query watching. <br/>
  [@benjamn](https://github.com/benjamn) in [#6893](https://github.com/apollographql/apollo-client/pull/6893)

- Initialize `ObservableQuery` in `updateObservableQuery` even if `skip` is `true`. <br/>
  [@mu29](https://github.com/mu29) in [#6999](https://github.com/apollographql/apollo-client/pull/6999)

- Prevent full reobservation of queries affected by optimistic mutation updates, while still delivering results from the cache. <br/>
  [@benjamn](https://github.com/benjamn) in [#6854](https://github.com/apollographql/apollo-client/pull/6854)

### Improvements

- In TypeScript, all APIs that take `DocumentNode` parameters now may alternatively take `TypeDocumentNode<Data, Variables>`. This type has the same JavaScript representation but allows the APIs to infer the data and variable types instead of requiring you to specify types explicitly at the call site. <br/>
  [@dotansimha](https://github.com/dotansimha) in [#6720](https://github.com/apollographql/apollo-client/pull/6720)

- Bring back an improved form of heuristic fragment matching, by allowing `possibleTypes` to specify subtype regular expression strings, which count as matches if the written result object has all the fields expected for the fragment. <br/>
  [@benjamn](https://github.com/benjamn) in [#6901](https://github.com/apollographql/apollo-client/pull/6901)

- Allow `options.nextFetchPolicy` to be a function that takes the current `FetchPolicy` and returns a new (or the same) `FetchPolicy`, making `nextFetchPolicy` more suitable for global use in `defaultOptions.watchQuery`. <br/>
  [@benjamn](https://github.com/benjamn) in [#6893](https://github.com/apollographql/apollo-client/pull/6893)

- Implement `useReactiveVar` hook for consuming reactive variables in React components. <br/>
  [@benjamn](https://github.com/benjamn) in [#6867](https://github.com/apollographql/apollo-client/pull/6867)

- Move `apollo-link-persisted-queries` implementation to `@apollo/client/link/persisted-queries`. Try running our [automated imports transform](https://github.com/apollographql/apollo-client/tree/main/scripts/codemods/ac2-to-ac3) to handle this conversion, if you're using `apollo-link-persisted-queries`. <br/>
  [@hwillson](https://github.com/hwillson) in [#6837](https://github.com/apollographql/apollo-client/pull/6837)

- Disable feud-stopping logic after any `cache.evict` or `cache.modify` operation. <br/>
  [@benjamn](https://github.com/benjamn) in
  [#6817](https://github.com/apollographql/apollo-client/pull/6817) and
  [#6898](https://github.com/apollographql/apollo-client/pull/6898)

- Throw if `writeFragment` cannot identify `options.data` when no `options.id` provided. <br/>
  [@jcreighton](https://github.com/jcreighton) in [#6859](https://github.com/apollographql/apollo-client/pull/6859)

- Provide `options.storage` object to `cache.modify` functions, as provided to `read` and `merge` functions. <br/>
  [@benjamn](https://github.com/benjamn) in [#6991](https://github.com/apollographql/apollo-client/pull/6991)

- Allow `cache.modify` functions to return `details.INVALIDATE` (similar to `details.DELETE`) to invalidate the current field, causing affected queries to rerun, even if the field's value is unchanged. <br/>
  [@benjamn](https://github.com/benjamn) in [#6991](https://github.com/apollographql/apollo-client/pull/6991)

- Support non-default `ErrorPolicy` values (that is, `"ignore"` and `"all"`, in addition to the default value `"none"`) for mutations and subscriptions, like we do for queries. <br/>
  [@benjamn](https://github.com/benjamn) in [#7003](https://github.com/apollographql/apollo-client/pull/7003)

- Remove invariant forbidding a `FetchPolicy` of `cache-only` in `ObservableQuery#refetch`. <br/>
  [@benjamn](https://github.com/benjamn) in [ccb0a79a](https://github.com/apollographql/apollo-client/pull/6774/commits/ccb0a79a588721f08bf87a131c31bf37fa3238e5), fixing [#6702](https://github.com/apollographql/apollo-client/issues/6702)

## Apollo Client 3.1.5

### Bug Fixes

- Make `ApolloQueryResult.data` field non-optional again. <br/>
  [@benjamn](https://github.com/benjamn) in [#6997](https://github.com/apollographql/apollo-client/pull/6997)

### Improvements

- Allow querying `Connection` metadata without `args` in `relayStylePagination`. <br/>
  [@anark](https://github.com/anark) in [#6935](https://github.com/apollographql/apollo-client/pull/6935)

## Apollo Client 3.1.4

### Bug Fixes

- Restrict root object identification to `ROOT_QUERY` (the ID corresponding to the root `Query` object), allowing `Mutation` and `Subscription` as user-defined types. <br/>
  [@benjamn](https://github.com/benjamn) in [#6914](https://github.com/apollographql/apollo-client/pull/6914)

- Prevent crash when `pageInfo` and empty `edges` are received by `relayStylePagination`. <br/>
  [@fracmak](https://github.com/fracmak) in [#6918](https://github.com/apollographql/apollo-client/pull/6918)

## Apollo Client 3.1.3

### Bug Fixes

- Consider only `result.data` (rather than all properties of `result`) when settling cache feuds. <br/>
  [@danReynolds](https://github.com/danReynolds) in [#6777](https://github.com/apollographql/apollo-client/pull/6777)

### Improvements

- Provide [jscodeshift](https://www.npmjs.com/package/jscodeshift) transform for automatically converting Apollo Client 2.x `import` declarations to use Apollo Client 3.x packages. [Instructions](https://github.com/apollographql/apollo-client/tree/main/scripts/codemods/ac2-to-ac3). <br/>
  [@dminkovsky](https://github.com/dminkovsky) and [@jcreighton](https://github.com/jcreighton) in [#6486](https://github.com/apollographql/apollo-client/pull/6486)

## Apollo Client 3.1.2

### Bug Fixes

- Avoid making network requests when `skip` is `true`.  <br/>
  [@hwillson](https://github.com/hwillson) in [#6752](https://github.com/apollographql/apollo-client/pull/6752)

### Improvements

- Allow `SchemaLink.Options.context` function to be `async` (or return a `Promise`). <br/>
  [@benjamn](https://github.com/benjamn) in [#6735](https://github.com/apollographql/apollo-client/pull/6735)

## Apollo Client 3.1.1

### Bug Fixes

- Re-export cache types from `@apollo/client/core` (and thus also `@apollo/client`), again. <br/>
  [@benjamn](https://github.com/benjamn) in [#6725](https://github.com/apollographql/apollo-client/pull/6725)

## Apollo Client 3.1.0

### Bug Fixes

- Rework interdependencies between `@apollo/client/*` entry points, so that CommonJS and ESM modules are supported equally well, without any duplication of shared code. <br/>
  [@benjamn](https://github.com/benjamn) in [#6656](https://github.com/apollographql/apollo-client/pull/6656) and
  [#6657](https://github.com/apollographql/apollo-client/pull/6657)

- Tolerate `!==` callback functions (like `onCompleted` and `onError`) in `useQuery` options, since those functions are almost always freshly evaluated each time `useQuery` is called. <br/>
  [@hwillson](https://github.com/hwillson) and [@benjamn](https://github.com/benjamn) in [#6588](https://github.com/apollographql/apollo-client/pull/6588)

- Respect `context.queryDeduplication` if provided, and otherwise fall back to `client.deduplication` (as before). <br/>
  [@igaloly](https://github.com/igaloly) in [#6261](https://github.com/apollographql/apollo-client/pull/6261) and
  [@Kujawadl](https://github.com/Kujawadl) in [#6526](https://github.com/apollographql/apollo-client/pull/6526)

- Refactor `ObservableQuery#getCurrentResult` to reenable immediate delivery of warm cache results. As part of this refactoring, the `ApolloCurrentQueryResult` type was eliminated in favor of `ApolloQueryResult`. <br/>
  [@benjamn](https://github.com/benjamn) in [#6710](https://github.com/apollographql/apollo-client/pull/6710)

- Avoid clobbering `defaultOptions` with `undefined` values. <br/>
  [@benjamn](https://github.com/benjamn) in [#6715](https://github.com/apollographql/apollo-client/pull/6715)

### Improvements

- Apollo Client will no longer modify `options.fetchPolicy` unless you pass `options.nextFetchPolicy` to request an explicit change in `FetchPolicy` after the current request. Although this is technically a breaking change, `options.nextFieldPolicy` makes it easy to restore the old behavior (by passing `cache-first`). <br/>
  [@benjamn](https://github.com/benjamn) in [#6712](https://github.com/apollographql/apollo-client/pull/6712), reverting [#6353](https://github.com/apollographql/apollo-client/pull/6353)

- Errors of the form `Invariant Violation: 42` thrown in production can now be looked up much more easily, by consulting the auto-generated `@apollo/client/invariantErrorCodes.js` file specific to your `@apollo/client` version. <br/>
  [@benjamn](https://github.com/benjamn) in [#6665](https://github.com/apollographql/apollo-client/pull/6665)

- Make the `client` field of the `MutationResult` type non-optional, since it is always provided. <br/>
  [@glasser](https://github.com/glasser) in [#6617](https://github.com/apollographql/apollo-client/pull/6617)

- Allow passing an asynchronous `options.renderFunction` to `getMarkupFromTree`. <br/>
  [@richardscarrott](https://github.com/richardscarrott) in [#6576](https://github.com/apollographql/apollo-client/pull/6576)

- Ergonomic improvements for `merge` and `keyArgs` functions in cache field policies. <br/>
  [@benjamn](https://github.com/benjamn) in [#6714](https://github.com/apollographql/apollo-client/pull/6714)

## Apollo Client 3.0.2

### Bug Fixes

- Avoid duplicating `graphql/execution/execute` dependency in CommonJS bundle for `@apollo/client/link/schema`, fixing `instanceof` errors reported in [#6621](https://github.com/apollographql/apollo-client/issues/6621) and [#6614](https://github.com/apollographql/apollo-client/issues/6614). <br/>
  [@benjamn](https://github.com/benjamn) in [#6624](https://github.com/apollographql/apollo-client/pull/6624)

## Apollo Client 3.0.1

### Bug Fixes

- Make sure `useQuery` `onCompleted` is not fired when `skip` is `true`. <br/>
  [@hwillson](https://github.com/hwillson) in [#6589](https://github.com/apollographql/apollo-client/pull/6589)

- Revert changes to `peerDependencies` in `package.json` ([#6594](https://github.com/apollographql/apollo-client/pull/6594)), which would have allowed using incompatible future versions of `graphql` and/or `react` due to overly-permissive `>=` version constraints. <br/>
  [@hwillson](https://github.com/hwillson) in [#6605](https://github.com/apollographql/apollo-client/pull/6605)

# Apollo Client 3.0.0

## Improvements

> ⚠️ **Note:** As of 3.0.0, Apollo Client uses a new package name: [`@apollo/client`](https://www.npmjs.com/package/@apollo/client)

### `ApolloClient`

- **[BREAKING]** `ApolloClient` is now only available as a named export. The default `ApolloClient` export has been removed. <br/>
  [@hwillson](https://github.com/hwillson) in [#5425](https://github.com/apollographql/apollo-client/pull/5425)

- **[BREAKING]** The `queryManager` property of `ApolloClient` instances is now marked as `private`, paving the way for a more aggressive redesign of its API.

- **[BREAKING]** Apollo Client will no longer deliver "stale" results to `ObservableQuery` consumers, but will instead log more helpful errors about which cache fields were missing. <br/>
  [@benjamn](https://github.com/benjamn) in [#6058](https://github.com/apollographql/apollo-client/pull/6058)

- **[BREAKING]** `ApolloError`'s thrown by Apollo Client no longer prefix error messages with `GraphQL error:` or `Network error:`. To differentiate between GraphQL/network errors, refer to `ApolloError`'s public `graphQLErrors` and `networkError` properties. <br/>
  [@lorensr](https://github.com/lorensr) in [#3892](https://github.com/apollographql/apollo-client/pull/3892)

- **[BREAKING]** Support for the `@live` directive has been removed, but might be restored in the future if a more thorough implementation is proposed. <br/>
  [@benjamn](https://github.com/benjamn) in [#6221](https://github.com/apollographql/apollo-client/pull/6221)

- **[BREAKING]** Apollo Client 2.x allowed `@client` fields to be passed into the `link` chain if `resolvers` were not set in the constructor. This allowed `@client` fields to be passed into Links like `apollo-link-state`. Apollo Client 3 enforces that `@client` fields are local only, meaning they are no longer passed into the `link` chain, under any circumstances.  <br/>
  [@hwillson](https://github.com/hwillson) in [#5982](https://github.com/apollographql/apollo-client/pull/5982)

- **[BREAKING?]** Refactor `QueryManager` to make better use of observables and enforce `fetchPolicy` more reliably. <br/>
  [@benjamn](https://github.com/benjamn) in [#6221](https://github.com/apollographql/apollo-client/pull/6221)

- The `updateQuery` function previously required by `fetchMore` has been deprecated with a warning, and will be removed in the next major version of Apollo Client. Please consider using a `merge` function to handle incoming data instead of relying on `updateQuery`. <br/>
  [@benjamn](https://github.com/benjamn) in [#6464](https://github.com/apollographql/apollo-client/pull/6464)

  - Helper functions for generating common pagination-related field policies may be imported from `@apollo/client/utilities`. The most basic helper is `concatPagination`, which emulates the concatenation behavior of typical `updateQuery` functions. A more sophisticated helper is `offsetLimitPagination`, which implements offset/limit-based pagination. If you are consuming paginated data from a Relay-friendly API, use `relayStylePagination`. Feel free to use [these helper functions](https://github.com/apollographql/apollo-client/blob/main/src/utilities/policies/pagination.ts) as inspiration for your own field policies, and/or modify them to suit your needs. <br/>
    [@benjamn](https://github.com/benjamn) in [#6465](https://github.com/apollographql/apollo-client/pull/6465)

- Updated to work with `graphql@15`.  <br/>
  [@durchanek](https://github.com/durchanek) in [#6194](https://github.com/apollographql/apollo-client/pull/6194) and [#6279](https://github.com/apollographql/apollo-client/pull/6279) <br/>
  [@hagmic](https://github.com/hagmic) in [#6328](https://github.com/apollographql/apollo-client/pull/6328)

- Apollo Link core and HTTP related functionality has been merged into `@apollo/client`. Functionality that was previously available through the `apollo-link`, `apollo-link-http-common` and `apollo-link-http` packages is now directly available from `@apollo/client` (e.g. `import { HttpLink } from '@apollo/client'`). The `ApolloClient` constructor has also been updated to accept new `uri`, `headers` and `credentials` options. If `uri` is specified, Apollo Client will take care of creating the necessary `HttpLink` behind the scenes. <br/>
  [@hwillson](https://github.com/hwillson) in [#5412](https://github.com/apollographql/apollo-client/pull/5412)

- The `gql` template tag should now be imported from the `@apollo/client` package, rather than the `graphql-tag` package. Although the `graphql-tag` package still works for now, future versions of `@apollo/client` may change the implementation details of `gql` without a major version bump. <br/>
  [@hwillson](https://github.com/hwillson) in [#5451](https://github.com/apollographql/apollo-client/pull/5451)

- `@apollo/client/core` can be used to import the Apollo Client core, which includes everything the main `@apollo/client` package does, except for all React related functionality.  <br/>
  [@kamilkisiela](https://github.com/kamilkisiela) in [#5541](https://github.com/apollographql/apollo-client/pull/5541)

- Several deprecated methods have been fully removed:
  - `ApolloClient#initQueryManager`
  - `QueryManager#startQuery`
  - `ObservableQuery#currentResult`

- Apollo Client now supports setting a new `ApolloLink` (or link chain) after `new ApolloClient()` has been called, using the `ApolloClient#setLink` method.  <br/>
  [@hwillson](https://github.com/hwillson) in [#6193](https://github.com/apollographql/apollo-client/pull/6193)

- The final time a mutation `update` function is called, it can no longer accidentally read optimistic data from other concurrent mutations, which ensures the use of optimistic updates has no lasting impact on the state of the cache after mutations have finished. <br/>
  [@benjamn](https://github.com/benjamn) in [#6551](https://github.com/apollographql/apollo-client/pull/6551)

- Apollo links that were previously maintained in https://github.com/apollographql/apollo-link have been merged into the Apollo Client project. They should be accessed using the new entry points listed in the [migration guide](./docs/source/migrating/apollo-client-3-migration.md).  <br/>
  [@hwillson](https://github.com/hwillson) in [#](TODO)

### `InMemoryCache`

> ⚠️ **Note:** `InMemoryCache` has been significantly redesigned and rewritten in Apollo Client 3.0. Please consult the [migration guide](https://www.apollographql.com/docs/react/v3.0-beta/migrating/apollo-client-3-migration/#cache-improvements) and read the new [documentation](https://www.apollographql.com/docs/react/v3.0-beta/caching/cache-configuration/) to understand everything that has been improved.

- The `InMemoryCache` constructor should now be imported directly from `@apollo/client`, rather than from a separate package. The `apollo-cache-inmemory` package is no longer supported.

  > The `@apollo/client/cache` entry point can be used to import `InMemoryCache` without importing other parts of the Apollo Client codebase. <br/>
    [@hwillson](https://github.com/hwillson) in [#5577](https://github.com/apollographql/apollo-client/pull/5577)

- **[BREAKING]** `FragmentMatcher`, `HeuristicFragmentMatcher`, and `IntrospectionFragmentMatcher` have all been removed. We now recommend using `InMemoryCache`’s `possibleTypes` option instead. For more information see the [Defining `possibleTypes` manually](https://www.apollographql.com/docs/react/v3.0-beta/data/fragments/#defining-possibletypes-manually) section of the docs. <br/>
  [@benjamn](https://github.com/benjamn) in [#5073](https://github.com/apollographql/apollo-client/pull/5073)

- **[BREAKING]** As promised in the [Apollo Client 2.6 blog post](https://blog.apollographql.com/whats-new-in-apollo-client-2-6-b3acf28ecad1), all cache results are now frozen/immutable. <br/>
  [@benjamn](https://github.com/benjamn) in [#5153](https://github.com/apollographql/apollo-client/pull/5153)

- **[BREAKING]** Eliminate "generated" cache IDs to avoid normalizing objects with no meaningful ID, significantly reducing cache memory usage. This might be a backwards-incompatible change if your code depends on the precise internal representation of normalized data in the cache. <br/>
  [@benjamn](https://github.com/benjamn) in [#5146](https://github.com/apollographql/apollo-client/pull/5146)

- **[BREAKING]** `InMemoryCache` will no longer merge the fields of written objects unless the objects are known to have the same identity, and the values of fields with the same name will not be recursively merged unless a custom `merge` function is defined by a field policy for that field, within a type policy associated with the `__typename` of the parent object. <br/>
  [@benjamn](https://github.com/benjamn) in [#5603](https://github.com/apollographql/apollo-client/pull/5603)

- **[BREAKING]** `InMemoryCache` now _throws_ when data with missing or undefined query fields is written into the cache, rather than just warning in development. <br/>
  [@benjamn](https://github.com/benjamn) in [#6055](https://github.com/apollographql/apollo-client/pull/6055)

- **[BREAKING]** `client|cache.writeData` have been fully removed. `writeData` usage is one of the easiest ways to turn faulty assumptions about how the cache represents data internally, into cache inconsistency and corruption. `client|cache.writeQuery`, `client|cache.writeFragment`, and/or `cache.modify` can be used to update the cache.  <br/>
  [@benjamn](https://github.com/benjamn) in [#5923](https://github.com/apollographql/apollo-client/pull/5923)

- `InMemoryCache` now supports tracing garbage collection and eviction. Note that the signature of the `evict` method has been simplified in a potentially backwards-incompatible way. <br/>
  [@benjamn](https://github.com/benjamn) in [#5310](https://github.com/apollographql/apollo-client/pull/5310)

  - **[beta-BREAKING]** Please note that the `cache.evict` method now requires `Cache.EvictOptions`, though it previously supported positional arguments as well. <br/>
    [@danReynolds](https://github.com/danReynolds) in [#6141](https://github.com/apollographql/apollo-client/pull/6141)
    [@benjamn](https://github.com/benjamn) in [#6364](https://github.com/apollographql/apollo-client/pull/6364)

  - Removing an entity object using the `cache.evict` method does not automatically remove dangling references to that entity elsewhere in the cache, but dangling references will be automatically filtered from lists whenever those lists are read from the cache. You can define a custom field `read` function to customize this behavior. See [#6412](https://github.com/apollographql/apollo-client/pull/6412), [#6425](https://github.com/apollographql/apollo-client/pull/6425), and [#6454](https://github.com/apollographql/apollo-client/pull/6454) for further explanation.

- Cache methods that would normally trigger a broadcast, like `cache.evict`, `cache.writeQuery`, and `cache.writeFragment`, can now be called with a named options object, which supports a `broadcast: boolean` property that can be used to silence the broadcast, for situations where you want to update the cache multiple times without triggering a broadcast each time. <br/>
  [@benjamn](https://github.com/benjamn) in [#6288](https://github.com/apollographql/apollo-client/pull/6288)

- `InMemoryCache` now `console.warn`s in development whenever non-normalized data is dangerously overwritten, with helpful links to documentation about normalization and custom `merge` functions. <br/>
  [@benjamn](https://github.com/benjamn) in [#6372](https://github.com/apollographql/apollo-client/pull/6372)

- The result caching system (introduced in [#3394](https://github.com/apollographql/apollo-client/pull/3394)) now tracks dependencies at the field level, rather than at the level of whole entity objects, allowing the cache to return identical (`===`) results much more often than before. <br/>
  [@benjamn](https://github.com/benjamn) in [#5617](https://github.com/apollographql/apollo-client/pull/5617)

- `InMemoryCache` now has a method called `modify` which can be used to update the value of a specific field within a specific entity object:
  ```ts
  cache.modify({
    id: cache.identify(post),
    fields: {
      comments(comments: Reference[], { readField }) {
        return comments.filter(comment => idToRemove !== readField("id", comment));
      },
    },
  });
  ```
  This API gracefully handles cases where multiple field values are associated with a single field name, and also removes the need for updating the cache by reading a query or fragment, modifying the result, and writing the modified result back into the cache. Behind the scenes, the `cache.evict` method is now implemented in terms of `cache.modify`. <br/>
  [@benjamn](https://github.com/benjamn) in [#5909](https://github.com/apollographql/apollo-client/pull/5909)
  and [#6178](https://github.com/apollographql/apollo-client/pull/6178)

- `InMemoryCache` provides a new API for storing client state that can be updated from anywhere:
  ```ts
  import { makeVar } from "@apollo/client"
  const v = makeVar(123)
  console.log(v()) // 123
  console.log(v(v() + 1)) // 124
  console.log(v()) // 124
  v("asdf") // TS type error
  ```
  These variables are _reactive_ in the sense that updating their values invalidates any previously cached query results that depended on the old values. <br/>
  [@benjamn](https://github.com/benjamn) in
  [#5799](https://github.com/apollographql/apollo-client/pull/5799),
  [#5976](https://github.com/apollographql/apollo-client/pull/5976), and
  [#6512](https://github.com/apollographql/apollo-client/pull/6512)

- Various cache read and write performance optimizations, cutting read and write times by more than 50% in larger benchmarks. <br/>
  [@benjamn](https://github.com/benjamn) in [#5948](https://github.com/apollographql/apollo-client/pull/5948)

- The `cache.readQuery` and `cache.writeQuery` methods now accept an `options.id` string, which eliminates most use cases for `cache.readFragment` and `cache.writeFragment`, and skips the implicit conversion of fragment documents to query documents performed by `cache.{read,write}Fragment`. <br/>
  [@benjamn](https://github.com/benjamn) in [#5930](https://github.com/apollographql/apollo-client/pull/5930)

- Support `cache.identify(entity)` for easily computing entity ID strings. <br/>
  [@benjamn](https://github.com/benjamn) in [#5642](https://github.com/apollographql/apollo-client/pull/5642)

- Support eviction of specific entity fields using `cache.evict(id, fieldName)`. <br/>
  [@benjamn](https://github.com/benjamn) in [#5643](https://github.com/apollographql/apollo-client/pull/5643)

- Make `InMemoryCache#evict` remove data from all `EntityStore` layers. <br/>
  [@benjamn](https://github.com/benjamn) in [#5773](https://github.com/apollographql/apollo-client/pull/5773)

- Stop paying attention to `previousResult` in `InMemoryCache`. <br/>
  [@benjamn](https://github.com/benjamn) in [#5644](https://github.com/apollographql/apollo-client/pull/5644)

- Improve optimistic update performance by limiting cache key diversity. <br/>
  [@benjamn](https://github.com/benjamn) in [#5648](https://github.com/apollographql/apollo-client/pull/5648)

- Custom field `read` functions can read from neighboring fields using the `readField(fieldName)` helper, and may also read fields from other entities by calling `readField(fieldName, objectOrReference)`. <br/>
  [@benjamn](https://github.com/benjamn) in [#5651](https://github.com/apollographql/apollo-client/pull/5651)

- Expose cache `modify` and `identify` to the mutate `update` function.  <br/>
  [@hwillson](https://github.com/hwillson) in [#5956](https://github.com/apollographql/apollo-client/pull/5956)

- Add a default `gc` implementation to `ApolloCache`.  <br/>
  [@justinwaite](https://github.com/justinwaite) in [#5974](https://github.com/apollographql/apollo-client/pull/5974)

### React

- **[BREAKING]** The `QueryOptions`, `MutationOptions`, and `SubscriptionOptions` React Apollo interfaces have been renamed to `QueryDataOptions`, `MutationDataOptions`, and `SubscriptionDataOptions` (to avoid conflicting with similarly named and exported Apollo Client interfaces).

- **[BREAKING]** Results with `loading: true` will no longer redeliver previous data, though they may provide partial data from the cache, when available. <br/>
  [@benjamn](https://github.com/benjamn) in [#6566](https://github.com/apollographql/apollo-client/pull/6566)

- **[BREAKING?]** Remove `fixPolyfills.ts`, except when bundling for React Native. If you have trouble with `Map` or `Set` operations due to frozen key objects in React Native, either update React Native to version 0.59.0 (or 0.61.x, if possible) or investigate why `fixPolyfills.native.js` is not included in your bundle. <br/>
  [@benjamn](https://github.com/benjamn) in [#5962](https://github.com/apollographql/apollo-client/pull/5962)

- The contents of the `@apollo/react-hooks` package have been merged into `@apollo/client`, enabling the following all-in-one `import`:
  ```ts
  import { ApolloClient, ApolloProvider, useQuery } from '@apollo/client';
  ```
  [@hwillson](https://github.com/hwillson) in [#5357](https://github.com/apollographql/apollo-client/pull/5357)

- React SSR features (previously accessed via `@apollo/react-ssr`) can now be accessed from the separate Apollo Client entry point of `@apollo/client/react/ssr`. These features are not included in the default `@apollo/client` bundle.  <br/>
  [@hwillson](https://github.com/hwillson) in [#6499](https://github.com/apollographql/apollo-client/pull/6499)

### General

- **[BREAKING]** Removed `graphql-anywhere` since it's no longer used by Apollo Client.  <br/>
  [@hwillson](https://github.com/hwillson) in [#5159](https://github.com/apollographql/apollo-client/pull/5159)

- **[BREAKING]** Removed `apollo-boost` since Apollo Client 3.0 provides a boost like getting started experience out of the box.  <br/>
  [@hwillson](https://github.com/hwillson) in [#5217](https://github.com/apollographql/apollo-client/pull/5217)

- **[BREAKING]** We are no longer exporting certain (intended to be) internal utilities. If you are depending on some of the lesser known exports from `apollo-cache`, `apollo-cache-inmemory`, or `apollo-utilities`, they may no longer be available from `@apollo/client`. <br/>
  [@hwillson](https://github.com/hwillson) in [#5437](https://github.com/apollographql/apollo-client/pull/5437) and [#5514](https://github.com/apollographql/apollo-client/pull/5514)

  > Utilities that were previously externally available through the `apollo-utilities` package are now only available by importing from `@apollo/client/utilities`. <br/>
    [@hwillson](https://github.com/hwillson) in [#5683](https://github.com/apollographql/apollo-client/pull/5683)

- Make sure all `graphql-tag` public exports are re-exported.  <br/>
  [@hwillson](https://github.com/hwillson) in [#5861](https://github.com/apollographql/apollo-client/pull/5861)

- Fully removed `prettier`. The Apollo Client team has decided to no longer automatically enforce code formatting across the codebase. In most cases existing code styles should be followed as much as possible, but this is not a hard and fast rule.  <br/>
  [@hwillson](https://github.com/hwillson) in [#5227](https://github.com/apollographql/apollo-client/pull/5227)

- Make sure `ApolloContext` plays nicely with IE11 when storing the shared context.  <br/>
  [@ms](https://github.com/ms) in [#5840](https://github.com/apollographql/apollo-client/pull/5840)

- Migrated React Apollo HOC and Components functionality into Apollo Client, making it accessible from `@apollo/client/react/components` and `@apollo/client/react/hoc` entry points.  <br/>
  [@hwillson](https://github.com/hwillson) in [#6558](https://github.com/apollographql/apollo-client/pull/6558)

- Support passing a `context` object through the link execution chain when using subscriptions.  <br/>
  [@sgtpepper43](https://github.com/sgtpepper43) in [#4925](https://github.com/apollographql/apollo-client/pull/4925)

- `MockSubscriptionLink` now supports multiple subscriptions.  <br/>
  [@dfrankland](https://github.com/dfrankland) in [#6081](https://github.com/apollographql/apollo-client/pull/6081)

### Bug Fixes

- `useMutation` adjustments to help avoid an infinite loop / too many renders issue, caused by unintentionally modifying the `useState` based mutation result directly.  <br/>
  [@hwillson](https://github/com/hwillson) in [#5770](https://github.com/apollographql/apollo-client/pull/5770)

- Missing `__typename` fields no longer cause the `InMemoryCache#diff` result to be marked `complete: false`, if those fields were added by `InMemoryCache#transformDocument` (which calls `addTypenameToDocument`). <br/>
  [@benjamn](https://github.com/benjamn) in [#5787](https://github.com/apollographql/apollo-client/pull/5787)

- Fixed an issue that allowed `@client @export` based queries to lead to extra unnecessary network requests being fired.  <br/>
  [@hwillson](https://github.com/hwillson) in [#5946](https://github.com/apollographql/apollo-client/pull/5946)

- Refined `useLazyQuery` types to help prevent runtime errors.  <br/>
  [@benmosher](https://github.com/benmosher) in [#5935](https://github.com/apollographql/apollo-client/pull/5935)

- Make sure `@client @export` variables used in watched queries are updated each time the query receives new data that changes the value of the `@export` variable.  <br/>
  [@hwillson](https://github.com/hwillson) in [#5986](https://github.com/apollographql/apollo-client/pull/5986)

- Ensure `useMutation` passes a defined `errorPolicy` option into its underlying `ApolloClient.mutate()` call.  <br/>
  [@jamesreggio](https://github.com/jamesreggio) in [#5863](https://github.com/apollographql/apollo-client/pull/5863)

- `useQuery`: Prevent new data re-render attempts during an existing render. This helps avoid React 16.13.0's "Cannot update a component from inside the function body of a different component" warning (https://github.com/facebook/react/pull/17099). <br/>
  [@hwillson](https://github.com/hwillson) in [#6107](https://github.com/apollographql/apollo-client/pull/6107)

- Expand `ApolloError` typings to include `ServerError` and `ServerParseError`.  <br/>
  [@dmarkow](https://github.com/dmarkow) in [#6319](https://github.com/apollographql/apollo-client/pull/6319)

- Fast responses received over the link chain will no longer conflict with `skip` settings.  <br/>
  [@hwillson](https://github.com/hwillson) in [#6587](https://github.com/apollographql/apollo-client/pull/6587)

## Apollo Client 2.6.8

### Apollo Client (2.6.8)

- Update the `fetchMore` type signature to accept `context`.  <br/>
  [@koenpunt](https://github.com/koenpunt) in [#5147](https://github.com/apollographql/apollo-client/pull/5147)

- Fix type for `Resolver` and use it in the definition of `Resolvers`. <br />
  [@peoplenarthax](https://github.com/peoplenarthax) in [#4943](https://github.com/apollographql/apollo-client/pull/4943)

- Local state resolver functions now receive a `fragmentMap: FragmentMap`
  object, in addition to the `field: FieldNode` object, via the `info`
  parameter. <br/>
  [@mjlyons](https://github.com/mjlyons) in [#5388](https://github.com/apollographql/apollo-client/pull/5388)

- Documentation updates. <br/>
  [@tomquirk](https://github.com/tomquirk) in [#5645](https://github.com/apollographql/apollo-client/pull/5645) <br/>
  [@Sequoia](https://github.com/Sequoia) in [#5641](https://github.com/apollographql/apollo-client/pull/5641) <br/>
  [@phryneas](https://github.com/phryneas) in [#5628](https://github.com/apollographql/apollo-client/pull/5628) <br/>
  [@AryanJ-NYC](https://github.com/AryanJ-NYC) in [#5560](https://github.com/apollographql/apollo-client/pull/5560)

### GraphQL Anywhere (4.2.6)

- Fix `filter` edge case involving `null`.  <br/>
  [@lifeiscontent](https://github.com/lifeiscontent) in [#5110](https://github.com/apollographql/apollo-client/pull/5110)

### Apollo Boost (0.4.7)

- Replace `GlobalFetch` reference with `WindowOrWorkerGlobalScope`.  <br/>
  [@abdonrd](https://github.com/abdonrd) in [#5373](https://github.com/apollographql/apollo-client/pull/5373)

- Add `assumeImmutableResults` typing to apollo boost `PresetConfig` interface. <br/>
  [@bencoullie](https://github.com/bencoullie) in [#5571](https://github.com/apollographql/apollo-client/pull/5571)

## Apollo Client (2.6.4)

### Apollo Client (2.6.4)

- Modify `ObservableQuery` to allow queries with `notifyOnNetworkStatusChange`
  to be notified when loading after an error occurs. <br />
  [@jasonpaulos](https://github.com/jasonpaulos) in [#4992](https://github.com/apollographql/apollo-client/pull/4992)

- Add `graphql` as a `peerDependency` of `apollo-cache` and
  `graphql-anywhere`.  <br/>
  [@ssalbdivad](https://github.com/ssalbdivad) in [#5081](https://github.com/apollographql/apollo-client/pull/5081)

- Documentation updates.  </br>
  [@raibima](https://github.com/raibima) in [#5132](https://github.com/apollographql/apollo-client/pull/5132)  <br/>
  [@hwillson](https://github.com/hwillson) in [#5141](https://github.com/apollographql/apollo-client/pull/5141)

## Apollo Client (2.6.3)

### Apollo Client (2.6.3)

- A new `ObservableQuery.resetQueryStoreErrors()` method is now available that
  can be used to clear out `ObservableQuery` query store errors.  <br/>
  [@hwillson](https://github.com/hwillson) in [#4941](https://github.com/apollographql/apollo-client/pull/4941)
- Documentation updates.  <br/>
  [@michael-watson](https://github.com/michael-watson) in [#4940](https://github.com/apollographql/apollo-client/pull/4940)  <br/>
  [@hwillson](https://github.com/hwillson) in [#4969](https://github.com/apollographql/apollo-client/pull/4969)


## Apollo Client (2.6.1)

### Apollo Utilities 1.3.2

- Reimplement `isEqual` without pulling in massive `lodash.isequal`. <br/>
  [@benjamn](https://github.com/benjamn) in [#4924](https://github.com/apollographql/apollo-client/pull/4924)

## Apollo Client (2.6.1)

- In all Apollo Client packages, the compilation of `lib/bundle.esm.js` to `lib/bundle.cjs.js` and `lib/bundle.umd.js` now uses Babel instead of Rollup, since Babel correctly compiles some [edge cases](https://github.com/apollographql/apollo-client/issues/4843#issuecomment-495717720) that neither Rollup nor TypeScript compile correctly. <br/>
  [@benjamn](https://github.com/benjamn) in [#4911](https://github.com/apollographql/apollo-client/pull/4911)

### Apollo Cache In-Memory 1.6.1

- Pretend that `__typename` exists on the root Query when matching fragments. <br/>
  [@benjamn](https://github.com/benjamn) in [#4853](https://github.com/apollographql/apollo-client/pull/4853)

### Apollo Utilities 1.3.1

- The `isEqual` function has been reimplemented using the `lodash.isequal` npm package, to better support circular references. Since the `lodash.isequal` package is already used by `react-apollo`, this change is likely to decrease total bundle size. <br/>
  [@capaj](https://github.com/capaj) in [#4915](https://github.com/apollographql/apollo-client/pull/4915)

## Apollo Client (2.6.0)

- In production, `invariant(condition, message)` failures will now include
  a unique error code that can be used to trace the error back to the
  point of failure. <br/>
  [@benjamn](https://github.com/benjamn) in [#4521](https://github.com/apollographql/apollo-client/pull/4521)

### Apollo Client 2.6.0

- If you can be sure your application code does not modify cache result objects (see `freezeResults` note below), you can unlock substantial performance improvements by communicating this assumption via
  ```ts
  new ApolloClient({ assumeImmutableResults: true })
  ```
  which allows the client to avoid taking defensive snapshots of past results using `cloneDeep`, as explained by [@benjamn](https://github.com/benjamn) in [#4543](https://github.com/apollographql/apollo-client/pull/4543).

- Identical overlapping queries are now deduplicated internally by `apollo-client`, rather than using the `apollo-link-dedup` package. <br/>
  [@benjamn](https://github.com/benjamn) in commit [7cd8479f](https://github.com/apollographql/apollo-client/pull/4586/commits/7cd8479f27ce38930f122e4f703c4081a75a63a7)

- The `FetchPolicy` type has been split into two types, so that passing `cache-and-network` to `ApolloClient#query` is now forbidden at the type level, whereas previously it was forbidden by a runtime `invariant` assertion:
  ```ts
  export type FetchPolicy =
    | 'cache-first'
    | 'network-only'
    | 'cache-only'
    | 'no-cache'
    | 'standby';

  export type WatchQueryFetchPolicy =
    | FetchPolicy
    | 'cache-and-network';
  ```
  The exception thrown if you ignore the type error has also been improved to explain the motivation behind this restriction. <br/>
  [Issue #3130 (comment)](https://github.com/apollographql/apollo-client/issues/3130#issuecomment-478409066) and commit [cf069bc7](github.com/apollographql/apollo-client/commit/cf069bc7ee6577092234b0eb0ac32e05d50f5a1c)

- Avoid updating (and later invalidating) cache watches when `fetchPolicy` is `'no-cache'`. <br/>
  [@bradleyayers](https://github.com/bradleyayers) in [PR #4573](https://github.com/apollographql/apollo-client/pull/4573), part of [issue #3452](https://github.com/apollographql/apollo-client/issues/3452)

- Remove temporary `queryId` after `fetchMore` completes. <br/>
  [@doomsower](https://github.com/doomsower) in [#4440](https://github.com/apollographql/apollo-client/pull/4440)

- Call `clearStore` callbacks after clearing store. <br/>
  [@ds8k](https://github.com/ds8k) in [#4695](https://github.com/apollographql/apollo-client/pull/4695)

- Perform all `DocumentNode` transforms once, and cache the results. <br/>
  [@benjamn](https://github.com/benjamn) in [#4601](https://github.com/apollographql/apollo-client/pull/4601)

- Accommodate `@client @export` variable changes in `ObservableQuery`. <br/>
  [@hwillson](https://github.com/hwillson) in [#4604](https://github.com/apollographql/apollo-client/pull/4604)

- Support the `returnPartialData` option for watched queries again. <br/>
  [@benjamn](https://github.com/benjamn) in [#4743](https://github.com/apollographql/apollo-client/pull/4743)

- Preserve `networkStatus` for incomplete `cache-and-network` queries. <br/>
  [@benjamn](https://github.com/benjamn) in [#4765](https://github.com/apollographql/apollo-client/pull/4765)

- Preserve `cache-and-network` `fetchPolicy` when refetching. <br/>
  [@benjamn](https://github.com/benjamn) in [#4840](https://github.com/apollographql/apollo-client/pull/4840)

- Update the React Native docs to remove the request for external example apps that we can link to. We're no longer going to manage a list of external example apps. <br />
  [@hwillson](https://github.com/hwillson) in [#4531](https://github.com/apollographql/apollo-client/pull/4531)

- Polling queries are no longer batched together, so their scheduling should be more predictable. <br/>
  [@benjamn](https://github.com/benjamn) in [#4800](https://github.com/apollographql/apollo-client/pull/4800)

### Apollo Cache In-Memory 1.6.0

- Support `new InMemoryCache({ freezeResults: true })` to help enforce immutability. <br/>
  [@benjamn](https://github.com/benjamn) in [#4514](https://github.com/apollographql/apollo-client/pull/4514)

- Allow `IntrospectionFragmentMatcher` to match fragments against the root `Query`, as `HeuristicFragmentMatcher` does. <br/>
  [@rynobax](https://github.com/rynobax) in [#4620](https://github.com/apollographql/apollo-client/pull/4620)

- Rerential identity (`===`) of arrays in cache results will now be preserved for unchanged data. <br/>
  [@benjamn](https://github.com/benjamn) in commit [f3091d6a](https://github.com/apollographql/apollo-client/pull/4586/commits/f3091d6a7e91be98549baea58903282cc540f460)

- Avoid adding `__typename` field to `@client` selection sets that have been `@export`ed as input variables. <br/>
  [@benjamn](https://github.com/benjamn) in [#4784](https://github.com/apollographql/apollo-client/pull/4784)

### GraphQL Anywhere 4.2.2

- The `graphql` function can now be configured to ignore `@include` and
  `@skip` directives (useful when walking a fragment to generate prop types
  or filter result data).  <br/>
  [@GreenGremlin](https://github.com/GreenGremlin) in [#4373](https://github.com/apollographql/apollo-client/pull/4373)


## Apollo Client 2.5.1

### apollo-client 2.5.1

- Fixes `A tuple type element list cannot be empty` issue.  <br/>
  [@benjamn](https://github.com/benjamn) in [#4502](https://github.com/apollographql/apollo-client/pull/4502)

### graphql-anywhere 4.2.1

- Adds back the missing `graphql-anywhere/lib/async` entry point.  <br/>
  [@benjamn](https://github.com/benjamn) in [#4503](https://github.com/apollographql/apollo-client/pull/4503)


## Apollo Client (2.5.0)

### Apollo Client (2.5.0)

- Introduces new local state management features (client-side schema
  and local resolver / `@client` support) and many overall code improvements,
  to help reduce the Apollo Client bundle size.  <br/>
  [#4361](https://github.com/apollographql/apollo-client/pull/4361)
- Revamped CJS and ESM bundling approach with Rollup.  <br/>
  [@rosskevin](https://github.com/rosskevin) in [#4261](https://github.com/apollographql/apollo-client/pull/4261)
- Fixes an issue where the `QueryManager` was accidentally returning cached
  data for `network-only` queries.  <br/>
  [@danilobuerger](https://github.com/danilobuerger) in [#4352](https://github.com/apollographql/apollo-client/pull/4352)
- Fixed an issue in the repo `.gitattributes` that was causing binary files
  to have their line endings adjusted, and cleaned up corrupted documentation
  images (ref: https://github.com/apollographql/apollo-client/pull/4232).  <br/>
  [@rajington](https://github.com/rajington) in [#4438](https://github.com/apollographql/apollo-client/pull/4438)
- Improve (and shorten) query polling implementation.  <br/>
  [PR #4337](https://github.com/apollographql/apollo-client/pull/4337)


## Apollo Client (2.4.13)

### Apollo Client (2.4.13)

- Resolve "invalidate" -> "invalidated" typo in `QueryManager`.  <br/>
  [@quazzie](https://github.com/quazzie) in [#4041](https://github.com/apollographql/apollo-client/pull/4041)

- Properly type `setQuery` and fix now typed callers.  <br/>
  [@danilobuerger](https://github.com/danilobuerger) in [#4369](https://github.com/apollographql/apollo-client/pull/4369)

- Align with the React Apollo decision that result `data` should be
  `TData | undefined` instead of `TData | {}`.  <br/>
  [@danilobuerger](https://github.com/danilobuerger) in [#4356](https://github.com/apollographql/apollo-client/pull/4356)

- Documentation updates.  <br/>
  [@danilobuerger](https://github.com/danilobuerger) in [#4340](https://github.com/apollographql/apollo-client/pull/4340)  <br />
  [@justyn-clark](https://github.com/justyn-clark) in [#4383](https://github.com/apollographql/apollo-client/pull/4383)  <br />
  [@jtassin](https://github.com/jtassin) in [#4287](https://github.com/apollographql/apollo-client/pull/4287)  <br />
  [@Gongreg](https://github.com/Gongreg) in [#4386](https://github.com/apollographql/apollo-client/pull/4386)  <br />
  [@davecardwell](https://github.com/davecardwell) in [#4399](https://github.com/apollographql/apollo-client/pull/4399)  <br />
  [@michaelknoch](https://github.com/michaelknoch) in [#4384](https://github.com/apollographql/apollo-client/pull/4384)  <br />

## Apollo Client (2.4.12)

### Apollo Client (2.4.12)

- Support `ApolloClient#stop` method for safe client disposal. <br/>
  [PR #4336](https://github.com/apollographql/apollo-client/pull/4336)

## Apollo Client (2.4.11)

- Added explicit dependencies on the
  [`tslib`](https://www.npmjs.com/package/tslib) package to all client
  packages to fix
  [Issue #4332](https://github.com/apollographql/apollo-client/issues/4332).

### Apollo Client (2.4.11)

- Reverted some breaking changes accidentally released in a patch version
  (2.4.10). [PR #4334](https://github.com/apollographql/apollo-client/pull/4334)

## Apollo Client (2.4.10)

### Apollo Client (2.4.10)

- The `apollo-client` package no longer exports a `printAST` function from
  `graphql/language/printer`. If you need this functionality, import it
  directly: `import { print } from "graphql/language/printer"`

- Query polling now uses a simpler scheduling strategy based on a single
  `setTimeout` interval rather than multiple `setInterval` timers. The new
  timer fires at the rate of the fastest polling interval, and queries
  with longer polling intervals fire whenever the time elapsed since they
  last fired exceeds their desired interval. <br/>
  [PR #4243](https://github.com/apollographql/apollo-client/pull/4243)

### Apollo Cache In-Memory (1.4.1)

- The `optimism` npm package has been updated to a version (0.6.9) that
  provides its own TypeScript declarations, which should fix problems like
  [Issue #4327](https://github.com/apollographql/apollo-client/issues/4327). <br/>
  [PR #4331](https://github.com/apollographql/apollo-client/pull/4331)

- Error messages involving GraphQL queries now print the queries using
  `JSON.stringify` instead of the `print` function exported by the
  `graphql` package, to avoid pulling unnecessary printing logic into your
  JavaScript bundle. <br/>
  [PR #4234](https://github.com/apollographql/apollo-client/pull/4234)

- The `QueryKeyMaker` abstraction has been removed, meaning that cache
  results for non-identical queries (or sub-queries) with equivalent
  structure will no longer be cached together. This feature was a nice
  optimization in certain specific use cases, but it was not worth the
  additional complexity or bundle size. <br/>
  [PR #4245](https://github.com/apollographql/apollo-client/pull/4245)

### Apollo Utilities (1.1.1)

- The `flattenSelections` helper function is no longer exported from
  `apollo-utilities`, since `getDirectiveNames` has been reimplemented
  without using `flattenSelections`, and `flattenSelections` has no clear
  purpose now. If you need the old functionality, use a visitor:
  ```ts
  import { visit } from "graphql/language/visitor";

  function flattenSelections(selection: SelectionNode) {
    const selections: SelectionNode[] = [];
    visit(selection, {
      SelectionSet(ss) {
        selections.push(...ss.selections);
      }
    });
    return selections;
  }
  ```

## Apollo Client (2.4.9)

### Apollo Client (2.4.9)

- Apollo Client has been updated to use `graphql` 14.x as a dev dependency.  <br/>
  [@hwillson](https://github.com/hwillson) in [#4233](https://github.com/apollographql/apollo-client/pull/4233)

- The `onClearStore` function can now be used to register callbacks that should
  be triggered when calling `clearStore`.  <br/>
  [@joe-re](https://github.com/joe-re) in [#4082](https://github.com/apollographql/apollo-client/pull/4082)

- Make `isApolloError` available for external use.  <br/>
  [@FredyC](https://github.com/FredyC) in [#4223](https://github.com/apollographql/apollo-client/pull/4223)

- The `QueryManager` now calls `complete` on the observables used by
  Apollo Client's Subscription handling. This gives finite subscriptions a
  chance to handle cleanup.  <br/>
  [@sujeetsr](https://github.com/sujeetsr) in [#4290](https://github.com/apollographql/apollo-client/pull/4290)

- Documentation updates.  <br/>
  [@lifedup](https://github.com/lifedup) in [#3931](https://github.com/apollographql/apollo-client/pull/3931)  <br />
  [@Dem0n3D](https://github.com/Dem0n3D) in [#4008](https://github.com/apollographql/apollo-client/pull/4008)  <br />
  [@anand-sundaram-zocdoc](https://github.com/anand-sundaram-zocdoc) in [#4009](https://github.com/apollographql/apollo-client/pull/4009)  <br />
  [@mattphoto](https://github.com/mattphoto) in [#4026](https://github.com/apollographql/apollo-client/pull/4026)  <br />
  [@birge](https://github.com/birge) in [#4029](https://github.com/apollographql/apollo-client/pull/4029)  <br />
  [@mxstbr](https://github.com/mxstbr) in [#4127](https://github.com/apollographql/apollo-client/pull/4127)  <br/>
  [@Caerbannog](https://github.com/Caerbannog) in [#4140](https://github.com/apollographql/apollo-client/pull/4140)  <br/>
  [@jedwards1211](https://github.com/jedwards1211) in [#4179](https://github.com/apollographql/apollo-client/pull/4179)  <br/>
  [@nutboltu](https://github.com/nutboltu) in [#4182](https://github.com/apollographql/apollo-client/pull/4182)  <br/>
  [@CarloPalinckx](https://github.com/CarloPalinckx) in [#4189](https://github.com/apollographql/apollo-client/pull/4189)  <br/>
  [@joebernard](https://github.com/joebernard) in [#4206](https://github.com/apollographql/apollo-client/pull/4206)  <br/>
  [@evans](https://github.com/evans) in [#4213](https://github.com/apollographql/apollo-client/pull/4213)  <br/>
  [@danilobuerger](https://github.com/danilobuerger) in [#4214](https://github.com/apollographql/apollo-client/pull/4214)  <br/>
  [@stubailo](https://github.com/stubailo) in [#4220](https://github.com/apollographql/apollo-client/pull/4220)  <br/>
  [@haysclark](https://github.com/haysclark) in [#4255](https://github.com/apollographql/apollo-client/pull/4255)  <br/>
  [@shelmire](https://github.com/shelmire) in [#4266](https://github.com/apollographql/apollo-client/pull/4266)  <br/>
  [@peggyrayzis](https://github.com/peggyrayzis) in [#4280](https://github.com/apollographql/apollo-client/pull/4280)  <br/>
  [@caydie-tran](https://github.com/caydie-tran) in [#4300](https://github.com/apollographql/apollo-client/pull/4300)

### Apollo Utilities (1.1.0)

- Transformation utilities have been refactored to work with `graphql` 14.x.
  GraphQL AST's are no longer being directly modified.  <br/>
  [@hwillson](https://github.com/hwillson) in [#4233](https://github.com/apollographql/apollo-client/pull/4233)

### Apollo Cache In-Memory (1.4.0)

- The speed and memory usage of optimistic reads and writes has been
  improved dramatically using a new layering technique that does not
  require copying the non-optimistic contents of the cache.  <br/>
  [PR #4319](https://github.com/apollographql/apollo-client/pull/4319/)

- The `RecordingCache` abstraction has been removed, and thus is no longer
  exported from `apollo-cache-inmemory`.  <br/>
  [PR #4319](https://github.com/apollographql/apollo-client/pull/4319/)

- Export the optimism `wrap` function using ES2015 export syntax, instead of
  CommonJS.  <br/>
  [@ardatan](https://github.com/ardatan) in [#4158](https://github.com/apollographql/apollo-client/pull/4158)

## Apollo Client (2.4.8)

### Apollo Client (2.4.8)

- Documentation and config updates.  <br/>
  [@justinanastos](https://github.com/justinanastos) in [#4187](https://github.com/apollographql/apollo-client/pull/4187)  <br/>
  [@PowerKiKi](https://github.com/PowerKiKi) in [#3693](https://github.com/apollographql/apollo-client/pull/3693)  <br/>
  [@nandito](https://github.com/nandito) in [#3865](https://github.com/apollographql/apollo-client/pull/3865)

- Schema/AST tranformation utilities have been updated to work properly with
  `@client` directives.  <br/>
  [@justinmakaila](https://github.com/justinmakaila) in [#3482](https://github.com/apollographql/apollo-client/pull/3482)

### Apollo Cache In-Memory (1.3.12)

- Avoid using `DepTrackingCache` for optimistic reads.
  [PR #4521](https://github.com/apollographql/apollo-client/pull/4251)

- When creating an `InMemoryCache` object, it's now possible to disable the
  result caching behavior introduced in [#3394](https://github.com/apollographql/apollo-client/pull/3394),
  either for diagnostic purposes or because the benefit of caching repeated
  reads is not worth the extra memory usage in your application:
  ```ts
  new InMemoryCache({
    resultCaching: false
  })
  ```
  Part of [PR #4521](https://github.com/apollographql/apollo-client/pull/4251).

## Apollo Client (2.4.7)

### Apollo Client (2.4.7)

- The `ApolloClient` constructor has been updated to accept `name` and
  `version` params, that can be used to support Apollo Server [Client Awareness](https://www.apollographql.com/docs/apollo-server/v2/features/metrics.html#Client-Awareness)
  functionality. These client awareness properties are passed into the
  defined Apollo Link chain, and are then ultimately sent out as custom
  headers with outgoing requests.  <br/>
  [@hwillson](https://github.com/hwillson) in [#4154](https://github.com/apollographql/apollo-client/pull/4154)

### Apollo Boost (0.1.22)

- No changes.

### Apollo Cache (1.1.21)

- No changes.

### Apollo Cache In-Memory (1.3.11)

- No changes.

### Apollo Utilities (1.0.26)

- No changes.

### Graphql Anywhere (4.1.23)

- No changes.


## Apollo Client (2.4.6)

### Apollo Cache In-Memory (1.3.10)

- Added some `return`s to prevent errors with `noImplicitReturns`
  TypeScript rule.
  [PR #4137](https://github.com/apollographql/apollo-client/pull/4137)

- Exclude the `src/` directory when publishing `apollo-cache-inmemory`.
  [Issue #4083](https://github.com/apollographql/apollo-client/issues/4083)

## Apollo Client (2.4.5)

- Optimistic tests cleanup.
  [PR #3834](https://github.com/apollographql/apollo-client/pull/3834) by
  [@joshribakoff](https://github.com/joshribakoff)

- Documentation updates.
  [PR #3840](https://github.com/apollographql/apollo-client/pull/3840) by
  [@chentsulin](https://github.com/chentsulin) and
  [PR #3844](https://github.com/apollographql/apollo-client/pull/3844) by
  [@lorensr](https://github.com/lorensr)

- Implement `ObservableQuery#isDifferentFromLastResult` to fix
  [Issue #4054](https://github.com/apollographql/apollo-client/issues/4054) and
  [Issue #4031](https://github.com/apollographql/apollo-client/issues/4031).
  [PR #4069](https://github.com/apollographql/apollo-client/pull/4069)

### Apollo Cache (1.1.20)

- Add `readQuery` test to make sure options aren't mutated.
  [@CarloPalinckx](https://github.com/CarloPalinckx) in
  [#3838](https://github.com/apollographql/apollo-client/pull/3838)

### Apollo Cache In-Memory (1.3.9)

- Avoid modifying source objects when merging cache results.
  [Issue #4081](https://github.com/apollographql/apollo-client/issues/4081)
  [PR #4089](https://github.com/apollographql/apollo-client/pull/4089)

### Apollo Utilities (1.0.25)

- Fix `apollo-utilities` `isEqual` bug due to missing `hasOwnProperty`
  check. [PR #4072](https://github.com/apollographql/apollo-client/pull/4072)
  by [@samkline](https://github.com/samkline)

## Apollo Client (2.4.4)

### Apollo Utilities (1.0.24)

- Discard property accessor functions in `cloneDeep` helper, to fix
  [issue #4034](https://github.com/apollographql/apollo-client/issues/4034).

- Unconditionally remove `cloneDeep` property accessors.
  [PR #4039](https://github.com/apollographql/apollo-client/pull/4039)

- Avoid copying non-enumerable and/or `Symbol` keys in `cloneDeep`.
  [PR #4052](https://github.com/apollographql/apollo-client/pull/4052)

### Apollo Cache In-Memory (1.3.7)

- Throw when querying non-scalar objects without a selection set.
  [Issue #4025](https://github.com/apollographql/apollo-client/issues/4025)
  [PR #4038](https://github.com/apollographql/apollo-client/pull/4038)

- Work around spec non-compliance of `Map#set` and `Set#add` in IE11.
  [Issue #4024](https://github.com/apollographql/apollo-client/issues/4024)
  [PR #4012](https://github.com/apollographql/apollo-client/pull/4012)

## Apollo Client (2.4.3)

- Add additional checks to make sure we don't try to set the network status
  of queries in the store, when the store doesn't exist.  <br/>
  [@i6mi6](https://github.com/i6mi6) in [#3914](https://github.com/apollographql/apollo-client/pull/3914)
- Documentation updates.  <br/>
  [@shanonvl](https://github.com/shanonvl) in [#3925](https://github.com/apollographql/apollo-client/pull/3925)  <br/>
  [@ojh102](https://github.com/ojh102) in [#3920](https://github.com/apollographql/apollo-client/pull/3920)  <br/>
  [@Bkucera](https://github.com/Bkucera) in [#3919](https://github.com/apollographql/apollo-client/pull/3919)  <br/>
  [@j4chou](https://github.com/j4chou) in [#3915](https://github.com/apollographql/apollo-client/pull/3915)  <br/>
  [@billfienberg](https://github.com/billfienberg) in [#3886](https://github.com/apollographql/apollo-client/pull/3886)  <br/>
  [@TLadd](https://github.com/TLadd) in [#3884](https://github.com/apollographql/apollo-client/pull/3884)

- The `ObservableQuery` class now makes a deep clone of `lastResult` when
  first received, so that the `isDifferentResult` logic will not be
  confused if the result object is modified later.
  [Issue #3992](https://github.com/apollographql/apollo-client/issues/3992)
  [PR #4032](https://github.com/apollographql/apollo-client/pull/4032/commits/e66027c5341dc7aaf71ee7ffcba1305b9a553525)

### Apollo Cache In-Memory (1.3.6)

- Optimize repeated `apollo-cache-inmemory` reads by caching partial query
  results, for substantial performance improvements. As a consequence, watched
  queries will not be rebroadcast unless the data have changed.
  [PR #3394](https://github.com/apollographql/apollo-client/pull/3394)

- Include root ID and fragment matcher function in cache keys computed by
  `StoreReader#executeStoreQuery` and `executeSelectionSet`, and work
  around bugs in the React Native `Map` and `Set` polyfills.
  [PR #3964](https://github.com/apollographql/apollo-client/pull/3964)
  [React Native PR #21492 (pending)](https://github.com/facebook/react-native/pull/21492)

- The `apollo-cache-inmemory` package now allows `graphql@^14.0.0` as a
  peer dependency.
  [Issue #3978](https://github.com/apollographql/apollo-client/issues/3978)

- The `apollo-cache-inmemory` package now correctly broadcasts changes
  even when the new data is `===` to the old data, since the contents of
  the data object may have changed.
  [Issue #3992](https://github.com/apollographql/apollo-client/issues/3992)
  [PR #4032](https://github.com/apollographql/apollo-client/pull/4032/commits/d6a673fbc1444e115e90cc9e4c7fa3fc67bb7e56)

### Apollo GraphQL Anywhere (4.1.20)

- Make `graphql-anywhere` `filter` function generic (typescript).  <br/>
  [@minznerjosh](https://github.com/minznerjosh) in [#3929](https://github.com/apollographql/apollo-client/pull/3929)

### Apollo Utilities (1.0.22)

- The `fclone` package has been replaced with a custom `cloneDeep`
  implementation that is tolerant of cycles, symbol properties, and
  non-enumerable properties.
  [PR #4032](https://github.com/apollographql/apollo-client/pull/4032/commits/78e2ad89f950da2829f49c7876f968adb2bc1302)

### Apollo Boost (0.1.17)

- Remove duplicate InMemoryCache export for Babel 6 compatibility.
  [Issue #3910](https://github.com/apollographql/apollo-client/issues/3910)
  [PR #3932](https://github.com/apollographql/apollo-client/pull/3932)

### Apollo Cache (1.1.18)

- No changes.

## Apollo Client (2.4.2)

### Apollo Client (2.4.2)

- Apollo Client no longer deep freezes query results.
  [@hwillson](https://github.com/hwillson) in [#3883](https://github.com/apollographql/apollo-client/pull/3883)
- A new `clearStore` method has been added, that will remove all data from
  the store. Unlike `resetStore`, it will not refetch active queries after
  removing store data.
  [@hwillson](https://github.com/hwillson) in [#3885](https://github.com/apollographql/apollo-client/pull/3885)

### Apollo Utilities (1.0.21)

- Replace the custom `cloneDeep` implementation with
  [`fclone`](https://www.npmjs.com/package/fclone), to avoid crashing when
  encountering circular references.  <br/>
  [@hwillson](https://github.com/hwillson) in [#3881](https://github.com/apollographql/apollo-client/pull/3881)

### Apollo Boost (0.1.16)

- No changes.

### Apollo Cache (1.1.17)

- No changes.

### Apollo Cache In-Memory (1.2.10)

- No changes.

### Apollo GraphQL Anywhere (4.1.19)

- No changes.


## 2.4.1 (August 26, 2018)

### Apollo Client (2.4.1)

- `mutate`'s `refetchQueries` option now allows queries to include a custom
  `context` option. This `context` will be used when refetching the query.
  For example:

  ```js
  context = {
    headers: {
      token: 'some auth token',
    },
  };
  client.mutate({
    mutation: UPDATE_CUSTOMER_MUTATION,
    variables: {
      userId: user.id,
      firstName,
      ...
    },
    refetchQueries: [{
      query: CUSTOMER_MESSAGES_QUERY,
      variables: { userId: user.id },
      context,
    }],
    context,
  });
  ```

  The `CUSTOMER_MESSAGES_QUERY` above will be refetched using `context`.
  Normally queries are refetched using the original context they were first
  started with, but this provides a way to override the context, if needed.  <br/>
  [@hwillson](https://github.com/hwillson) in [#3852](https://github.com/apollographql/apollo-client/pull/3852)

- Documentation updates.  <br/>
  [@hwillson](https://github.com/hwillson) in [#3841](https://github.com/apollographql/apollo-client/pull/3841)

### Apollo Boost (0.1.15)

- Various internal infrastructure changes related to building, bundling,
  testing, etc.
  [@hwillson](https://github.com/hwillson) in [#3817](https://github.com/apollographql/apollo-client/pull/3817)

### Apollo Cache (1.1.16)

- Various internal infrastructure changes related to building, bundling,
  testing, etc.
  [@hwillson](https://github.com/hwillson) in [#3817](https://github.com/apollographql/apollo-client/pull/3817)

### Apollo Cache In-Memory (1.2.9)

- Various internal infrastructure changes related to building, bundling,
  testing, etc.
  [@hwillson](https://github.com/hwillson) in [#3817](https://github.com/apollographql/apollo-client/pull/3817)

### Apollo Utilities (1.0.20)

- Various internal infrastructure changes related to building, bundling,
  testing, etc.
  [@hwillson](https://github.com/hwillson) in [#3817](https://github.com/apollographql/apollo-client/pull/3817)

### Apollo GraphQL Anywhere (4.1.18)

- Various internal infrastructure changes related to building, bundling,
  testing, etc.
  [@hwillson](https://github.com/hwillson) in [#3817](https://github.com/apollographql/apollo-client/pull/3817)


## 2.4.0 (August 17, 2018)

### Apollo Client (2.4.0)

- Add proper error handling for subscriptions. If you have defined an `error`
  handler on your subscription observer, it will now be called when an error
  comes back in a result, and the `next` handler will be skipped (similar to
  how we're handling errors with mutations). Previously, the error was
  just passed in the result to the `next` handler. If you don't have an
  `error` handler defined, the previous functionality is maintained, meaning
  the error is passed in the result, giving the next handler a chance to deal
  with it. This should help address backwards compatibility (and is the reason
  for the minor version bumo in this release).  <br/>
  [@clayne11](https://github.com/clayne11) in [#3800](https://github.com/apollographql/apollo-client/pull/3800)
- Allow an `optimistic` param to be passed into `ApolloClient.readQuery` and
  `ApolloClient.readFragment`, that when set to `true`, will allow
  optimistic results to be returned. Is `false` by default.  <br/>
  [@jay1337](https://github.com/jay1337) in [#2429](https://github.com/apollographql/apollo-client/pull/2429)
- Optimistic tests cleanup.  <br/>
  [@joshribakoff](https://github.com/joshribakoff) in [#3713](https://github.com/apollographql/apollo-client/pull/3713)
- Make sure each package has its own `.npmignore`, so they're taken into
  consideration when publishing via lerna.  <br/>
  [@hwillson](https://github.com/hwillson) in [#3828](https://github.com/apollographql/apollo-client/pull/3828)
- Documentation updates.  <br/>
  [@toolness](https://github.com/toolness) in [#3804](https://github.com/apollographql/apollo-client/pull/3804)  <br/>
  [@pungggi](https://github.com/pungggi) in [#3798](https://github.com/apollographql/apollo-client/pull/3798)  <br/>
  [@lorensr](https://github.com/lorensr) in [#3748](https://github.com/apollographql/apollo-client/pull/3748)  <br/>
  [@joshribakoff](https://github.com/joshribakoff) in [#3730](https://github.com/apollographql/apollo-client/pull/3730)  <br/>
  [@yalamber](https://github.com/yalamber) in [#3819](https://github.com/apollographql/apollo-client/pull/3819)  <br/>
  [@pschreibs85](https://github.com/pschreibs85) in [#3812](https://github.com/apollographql/apollo-client/pull/3812)  <br/>
  [@msreekm](https://github.com/msreekm) in [#3808](https://github.com/apollographql/apollo-client/pull/3808)  <br/>
  [@kamaltmo](https://github.com/kamaltmo) in [#3806](https://github.com/apollographql/apollo-client/pull/3806)  <br/>
  [@lorensr](https://github.com/lorensr) in [#3739](https://github.com/apollographql/apollo-client/pull/3739)  <br/>
  [@brainkim](https://github.com/brainkim) in [#3680](https://github.com/apollographql/apollo-client/pull/3680)

### Apollo Cache In-Memory (1.2.8)

- Fix typo in `console.warn` regarding fragment matching error message.  <br/>
  [@combizs](https://github.com/combizs) in [#3701](https://github.com/apollographql/apollo-client/pull/3701)

### Apollo Boost (0.1.14)

- No changes.

### Apollo Cache (1.1.15)

- No changes.

### Apollo Utilities (1.0.19)

- No changes.

### Apollo GraphQL Anywhere (4.1.17)

- No changes.


## 2.3.8 (August 9, 2018)

### Apollo Client (2.3.8)

- Adjusted the `graphql` peer dependency to cover explicit minor ranges.
  Since the ^ operator only covers any minor version if the major version
  is not 0 (since a major version of 0 is technically considered development by
  semver 2), the current ^0.11.0 || ^14.0.0 graphql range doesn't cover
  0.12.* or 0.13.*. This fixes the `apollo-client@X has incorrect peer
  dependency "graphql@^0.11.0 || ^14.0.0"` errors that people might have
  seen using `graphql` 0.12.x or 0.13.x.  <br/>
  [@hwillson](https://github.com/hwillson) in [#3746](https://github.com/apollographql/apollo-client/pull/3746)
- Document `setVariables` internal API status.  <br/>
  [@PowerKiKi](https://github.com/PowerKiKi) in [#3692](https://github.com/apollographql/apollo-client/pull/3692)
- Corrected `ApolloClient.queryManager` typing as it may be `undefined`.  <br/>
  [@danilobuerger](https://github.com/danilobuerger) in [#3661](https://github.com/apollographql/apollo-client/pull/3661)
- Make sure using a `no-cache` fetch policy with subscriptions prevents data
  from being cached.  <br/>
  [@hwillson](https://github.com/hwillson) in [#3773](https://github.com/apollographql/apollo-client/pull/3773)
- Fixed an issue that sometimes caused empty query results, when using the
  `no-cache` fetch policy.  <br/>
  [@hwillson](https://github.com/hwillson) in [#3777](https://github.com/apollographql/apollo-client/pull/3777)
- Documentation updates.  <br/>
  [@hwillson](https://github.com/hwillson) in [#3750](https://github.com/apollographql/apollo-client/pull/3750)  <br/>
  [@hwillson](https://github.com/hwillson) in [#3754](https://github.com/apollographql/apollo-client/pull/3754)  <br/>
  [@TheMightyPenguin](https://github.com/TheMightyPenguin) in [#3725](https://github.com/apollographql/apollo-client/pull/3725)  <br/>
  [@bennypowers](https://github.com/bennypowers) in [#3668](https://github.com/apollographql/apollo-client/pull/3668)  <br/>
  [@hwillson](https://github.com/hwillson) in [#3762](https://github.com/apollographql/apollo-client/pull/3762)  <br/>
  [@chentsulin](https://github.com/chentsulin) in [#3688](https://github.com/apollographql/apollo-client/pull/3688)  <br/>
  [@chentsulin](https://github.com/chentsulin) in [#3687](https://github.com/apollographql/apollo-client/pull/3687)  <br/>
  [@ardouglass](https://github.com/ardouglass) in [#3645](https://github.com/apollographql/apollo-client/pull/3645)  <br/>
  [@hwillson](https://github.com/hwillson) in [#3764](https://github.com/apollographql/apollo-client/pull/3764)  <br/>
  [@hwillson](https://github.com/hwillson) in [#3767](https://github.com/apollographql/apollo-client/pull/3767)  <br/>
  [@hwillson](https://github.com/hwillson) in [#3774](https://github.com/apollographql/apollo-client/pull/3774)  <br/>
  [@hwillson](https://github.com/hwillson) in [#3779](https://github.com/apollographql/apollo-client/pull/3779)

### Apollo Boost (0.1.13)

- No changes.

### Apollo Cache In-Memory (1.2.7)

- No changes.

### Apollo Cache (1.1.14)

- No changes.

### Apollo Utilities (1.0.18)

- No changes.

### Apollo GraphQL Anywhere (4.1.16)

- No changes.


## 2.3.7 (July 24, 2018)

### Apollo Client (2.3.7)

- Release 2.3.6 broke Typescript compilation. `QueryManager`'s
  `getQueryWithPreviousResult` method included an invalid `variables` return
  type in the auto-generated `core/QueryManager.d.ts` declaration file. The
  type definition had a locally referenced path, that appears to have been
  caused by the typescript compiler getting confused at compile/publish time.
  `getQueryWithPreviousResult` return types are now excplicity identified,
  which helps Typescript avoid the local type reference. For more details,
  see https://github.com/apollographql/apollo-client/issues/3729.  <br/>
  [@hwillson](https://github.com/hwillson) in [#3731](https://github.com/apollographql/apollo-client/pull/3731)

### Apollo Boost (0.1.12)

- No changes.


## 2.3.6 (July 24, 2018)

### Apollo Client (2.3.6)

- Documentation updates. <br/>
  [@ananth99](https://github.com/ananth99) in [#3599](https://github.com/apollographql/apollo-client/pull/3599) <br/>
  [@hwillson](https://github.com/hwillson) in [#3635](https://github.com/apollographql/apollo-client/pull/3635) <br/>
  [@JakeDawkins](https://github.com/JakeDawkins) in [#3642](https://github.com/apollographql/apollo-client/pull/3642) <br/>
  [@hwillson](https://github.com/hwillson) in [#3644](https://github.com/apollographql/apollo-client/pull/3644) <br/>
  [@gbau](https://github.com/gbau) in [#3644](https://github.com/apollographql/apollo-client/pull/3600) <br/>
  [@chentsulin](https://github.com/chentsulin) in [#3608](https://github.com/apollographql/apollo-client/pull/3608) <br/>
  [@MikaelCarpenter](https://github.com/MikaelCarpenter) in [#3609](https://github.com/apollographql/apollo-client/pull/3609) <br/>
  [@Gamezpedia](https://github.com/Gamezpedia) in [#3612](https://github.com/apollographql/apollo-client/pull/3612) <br/>
  [@jinxac](https://github.com/jinxac) in [#3647](https://github.com/apollographql/apollo-client/pull/3647) <br/>
  [@abernix](https://github.com/abernix) in [#3705](https://github.com/apollographql/apollo-client/pull/3705) <br/>
  [@dandv](https://github.com/dandv) in [#3703](https://github.com/apollographql/apollo-client/pull/3703) <br/>
  [@hwillson](https://github.com/hwillson) in [#3580](https://github.com/apollographql/apollo-client/pull/3580) <br/>
- Updated `graphql` `peerDependencies` to handle 14.x versions. <br/>
  [@ivank](https://github.com/ivank) in [#3598](https://github.com/apollographql/apollo-client/pull/3598)
- Add optional generic type params for variables on low level methods. <br/>
  [@mvestergaard](https://github.com/mvestergaard) in [#3588](https://github.com/apollographql/apollo-client/pull/3588)
- Add a new `awaitRefetchQueries` config option to the Apollo Client
  `mutate` function, that when set to `true` will wait for all
  `refetchQueries` to be fully refetched, before resolving the mutation
  call. `awaitRefetchQueries` is `false` by default. <br/>
  [@jzimmek](https://github.com/jzimmek) in [#3169](https://github.com/apollographql/apollo-client/pull/3169)

### Apollo Boost (0.1.11)

- Allow `fetch` to be given as a configuration option to `ApolloBoost`. <br/>
  [@mbaranovski](https://github.com/mbaranovski) in [#3590](https://github.com/apollographql/apollo-client/pull/3590)
- The `apollo-boost` `ApolloClient` constructor now warns about unsupported
  options. <br/>
  [@quentin-](https://github.com/quentin-) in [#3551](https://github.com/apollographql/apollo-client/pull/3551)

### Apollo Cache (1.1.13)

- No changes.

### Apollo Cache In-Memory (1.2.6)

- Add `__typename` and `id` properties to `dataIdFromObject` parameter
  (typescript) <br/>
  [@jfurler](https://github.com/jfurler) in [#3641](https://github.com/apollographql/apollo-client/pull/3641)
- Fixed an issue caused by `dataIdFromObject` considering returned 0 values to
  be falsy, instead of being a valid ID, which lead to the store not being
  updated properly in some cases. <br/>
  [@hwillson](https://github.com/hwillson) in [#3711](https://github.com/apollographql/apollo-client/pull/3711)

### Apollo Utilities (1.0.17)

- No changes.

### Apollo GraphQL Anywhere (4.1.15)

- Add support for arrays to `graphql-anywhere`'s filter utility. <br/>
  [@jsweet314](https://github.com/jsweet314) in [#3591](https://github.com/apollographql/apollo-client/pull/3591)
- Fix `Cannot convert object to primitive value` error that was showing up
  when attempting to report a missing property on an object. <br/>
  [@benjie](https://github.com/benjie) in [#3618](https://github.com/apollographql/apollo-client/pull/3618)


## 2.3.5 (June 19, 2018)

### Apollo Client (2.3.5)

- Internal code formatting updates.
  - [@chentsulin](https://github.com/chentsulin) in [#3574](https://github.com/apollographql/apollo-client/pull/3574)
- Documentation updates.
  - [@andtos90](https://github.com/andtos90) in [#3596](https://github.com/apollographql/apollo-client/pull/3596)
  - [@serranoarevalo](https://github.com/serranoarevalo) in [#3554](https://github.com/apollographql/apollo-client/pull/3554)
  - [@cooperka](https://github.com/cooperka) in [#3594](https://github.com/apollographql/apollo-client/pull/3594)
  - [@pravdomil](https://github.com/pravdomil) in [#3587](https://github.com/apollographql/apollo-client/pull/3587)
  - [@excitement-engineer](https://github.com/excitement-engineer) in [#3309](https://github.com/apollographql/apollo-client/pull/3309)

### Apollo Boost (0.1.10)

- No changes.

### Apollo Cache (1.1.12)

- No changes.

### Apollo Cache In-Memory (1.2.5)

- No changes.

### Apollo Utilities (1.0.16)

- Removed unnecessary whitespace from error message.
  - [@mbaranovski](https://github.com/mbaranovski) in [#3593](https://github.com/apollographql/apollo-client/pull/3593)

### Apollo GraphQL Anywhere (4.1.14)

- No changes.


## 2.3.4 (June 13, 2018)

### Apollo Client (2.3.4)

- Export the `QueryOptions` interface, to make sure it can be used by other
  projects (like `apollo-angular`).
- Fixed an issue caused by typescript changes to the constructor
  `defaultOptions` param, that prevented `query` defaults from passing type
  checks.
  ([@hwillson](https://github.com/hwillson) in [#3585](https://github.com/apollographql/apollo-client/pull/3585))

### Apollo Boost (0.1.9)

- No changes

### Apollo Cache (1.1.11)

- No changes

### Apollo Cache In-Memory (1.2.4)

- No changes

### Apollo Utilities (1.0.15)

- No changes

### Apollo GraphQL Anywhere (4.1.13)

- No changes


## 2.3.3 (June 13, 2018)

### Apollo Client (2.3.3)

- Typescript improvements. Made observable query parameterized on data and
  variables: `ObservableQuery<TData, TVariables>`
  ([@excitement-engineer](https://github.com/excitement-engineer) in [#3140](https://github.com/apollographql/apollo-client/pull/3140))
- Added optional generics to cache manipulation methods (typescript).
  ([@mvestergaard](https://github.com/mvestergaard) in [#3541](https://github.com/apollographql/apollo-client/pull/3541))
- Typescript improvements. Created a new `QueryOptions` interface that
  is now used by `ApolloClient.query` options, instead of the previous
  `WatchQueryOptions` interface. This helps reduce confusion (especially
  in the docs) that made it look like `ApolloClient.query` accepted
  `ApolloClient.watchQuery` only options, like `pollingInterval`.
  ([@hwillson](https://github.com/hwillson) in [#3569](https://github.com/apollographql/apollo-client/pull/3569))

### Apollo Boost (0.1.8)

- Allow `cache` to be given as a configuration option to `ApolloBoost`.
  ([@dandean](https://github.com/dandean) in [#3561](https://github.com/apollographql/apollo-client/pull/3561))
- Allow `headers` and `credentials` to be passed in as configuration
  parameters to the `apollo-boost` `ApolloClient` constructor.
  ([@rzane](https://github.com/rzane) in [#3098](https://github.com/apollographql/apollo-client/pull/3098))

### Apollo Cache (1.1.10)

- Added optional generics to cache manipulation methods (typescript).
  ([@mvestergaard](https://github.com/mvestergaard) in [#3541](https://github.com/apollographql/apollo-client/pull/3541))

### Apollo Cache In-Memory (1.2.3)

- Added optional generics to cache manipulation methods (typescript).
  ([@mvestergaard](https://github.com/mvestergaard) in [#3541](https://github.com/apollographql/apollo-client/pull/3541))
- Restore non-enumerability of `resultFields[ID_KEY]`.
  ([@benjamn](https://github.com/benjamn) in [#3544](https://github.com/apollographql/apollo-client/pull/3544))
- Cache query documents transformed by InMemoryCache.
  ([@benjamn](https://github.com/benjamn) in [#3553](https://github.com/apollographql/apollo-client/pull/3553))

### Apollo Utilities (1.0.14)

- Store key names generated by `getStoreKeyName` now leverage a more
  deterministic approach to handling JSON based strings. This prevents store
  key names from differing when using `args` like
  `{ prop1: 'value1', prop2: 'value2' }` and
  `{ prop2: 'value2', prop1: 'value1' }`.
  ([@gdi2290](https://github.com/gdi2290) in [#2869](https://github.com/apollographql/apollo-client/pull/2869))
- Avoid needless `hasOwnProperty` check in `deepFreeze`.
  ([@benjamn](https://github.com/benjamn) in [#3545](https://github.com/apollographql/apollo-client/pull/3545))

### Apollo GraphQL Anywhere (4.1.12)

- No new changes.


## 2.3.2 (May 29, 2018)

### Apollo Client (2.3.2)

- Fix SSR and `cache-and-network` fetch policy
  ([@dastoori](https://github.com/dastoori) in [#3372](https://github.com/apollographql/apollo-client/pull/3372))
- Fixed an issue where the `updateQuery` method passed to
  `ObservableQuery.fetchMore` was receiving the original query variables,
  instead of the new variables that it used to fetch more data.
  ([@abhiaiyer91](https://github.com/abhiaiyer91) in [#3500](https://github.com/apollographql/apollo-client/pull/3500))
- Fixed an issue involving `Object.setPrototypeOf()` not working on JSC
  (Android), by instead setting the `prototype` of `this` manually.
  ([@seklyza](https://github.com/seklyza) in [#3306](https://github.com/apollographql/apollo-client/pull/3306))
- Added safeguards to make sure `QueryStore.initQuery` and
  `QueryStore.markQueryResult` don't try to set the network status of a
  `fetchMoreForQueryId` query, if it does not exist in the store. This was
  happening when a query component was unmounted while a `fetchMore` was still
  in flight.
  ([@conrad-vanl](https://github.com/conrad-vanl) in [#3367](https://github.com/apollographql/apollo-client/pull/3367), [@doomsower](https://github.com/doomsower) in [#3469](https://github.com/apollographql/apollo-client/pull/3469))

### Apollo Boost (0.1.7)

- Various internal code cleanup, tooling and dependency changes.

### Apollo Cache (1.1.9)

- Various internal code cleanup, tooling and dependency changes.

### Apollo Cache In-Memory (1.2.2)

- Fixed an issue that caused fragment only queries to sometimes fail.
  ([@abhiaiyer91](https://github.com/abhiaiyer91) in [#3507](https://github.com/apollographql/apollo-client/pull/3507))
- Fixed cache invalidation for inlined mixed types in union fields within
  arrays.
  ([@dferber90](https://github.com/dferber90) in [#3422](https://github.com/apollographql/apollo-client/pull/3422))

### Apollo Utilities (1.0.13)

- Make `maybeDeepFreeze` a little more defensive, by always using
  `Object.prototype.hasOwnProperty` (to avoid cases where the object being
  frozen doesn't have its own `hasOwnProperty`).
  ([@jorisroling](https://github.com/jorisroling) in [#3418](https://github.com/apollographql/apollo-client/pull/3418))
- Remove certain small internal caches to prevent memory leaks when using SSR.
  ([@brunorzn](https://github.com/brunorzn) in [#3444](https://github.com/apollographql/apollo-client/pull/3444))

### Apollo GraphQL Anywhere (4.1.11)

- Source files are now excluded when publishing to npm.
  ([@hwillson](https://github.com/hwillson) in [#3454](https://github.com/apollographql/apollo-client/pull/3454))<|MERGE_RESOLUTION|>--- conflicted
+++ resolved
@@ -1,4 +1,3 @@
-<<<<<<< HEAD
 ## Apollo Client 3.7.0 (in development)
 
 ### New Features
@@ -8,7 +7,7 @@
 
 - Replace `concast.cleanup` method with simpler `concast.beforeNext` API, which promises to call the given callback function just before the next result/error is delivered. In addition, `concast.removeObserver` no longer takes a `quietly?: boolean` parameter, since that parameter was partly responsible for cleanup callbacks sometimes not getting called. <br/>
   [@benjamn](https://github.com/benjamn) in [#9718](https://github.com/apollographql/apollo-client/pull/9718)
-=======
+
 ## Apollo Client 3.6.8 (2022-06-10)
 
 ### Bug Fixes
@@ -24,7 +23,6 @@
 
 - Allow abandoned `reobserve` requests to unsubscribe from their underlying `Observable`. <br/>
   [@javier-garcia-meteologica](https://github.com/javier-garcia-meteologica) in [#9791](https://github.com/apollographql/apollo-client/pull/9791)
->>>>>>> 34f38a5a
 
 ## Apollo Client 3.6.7 (2022-06-10)
 
