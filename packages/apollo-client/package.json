--- conflicted
+++ resolved
@@ -1,11 +1,7 @@
 {
   "name": "apollo-client",
   "private": true,
-<<<<<<< HEAD
   "version": "2.5.0-alpha.1",
-=======
-  "version": "2.4.6",
->>>>>>> d99a19ee
   "description": "A simple yet functional GraphQL client.",
   "main": "./lib/bundle.umd.js",
   "module": "./lib/index.js",
